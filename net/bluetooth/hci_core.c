--- conflicted
+++ resolved
@@ -4048,21 +4048,13 @@
 	}
 
 	device_del(&hdev->dev);
-<<<<<<< HEAD
-	/* Actual cleanup is deferred until hci_cleanup_dev(). */
-=======
->>>>>>> 61969ef8
+	/* Actual cleanup is deferred until hci_release_dev(). */
 	hci_dev_put(hdev);
 }
 EXPORT_SYMBOL(hci_unregister_dev);
 
-<<<<<<< HEAD
-/* Cleanup HCI device */
-void hci_cleanup_dev(struct hci_dev *hdev)
-=======
 /* Release HCI device */
 void hci_release_dev(struct hci_dev *hdev)
->>>>>>> 61969ef8
 {
 	debugfs_remove_recursive(hdev->debugfs);
 	kfree_const(hdev->hw_info);
@@ -4089,13 +4081,9 @@
 	hci_dev_unlock(hdev);
 
 	ida_simple_remove(&hci_index_ida, hdev->id);
-<<<<<<< HEAD
-}
-=======
 	kfree(hdev);
 }
 EXPORT_SYMBOL(hci_release_dev);
->>>>>>> 61969ef8
 
 /* Suspend HCI device */
 int hci_suspend_dev(struct hci_dev *hdev)

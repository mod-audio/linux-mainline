#include "tegra30.dtsi"

/**
 * This file contains common DT entry for all fab version of Cardhu.
 * There is multiple fab version of Cardhu starting from A01 to A07.
 * Cardhu fab version A01 and A03 are not supported. Cardhu fab version
 * A02 will have different sets of GPIOs for fixed regulator compare to
 * Cardhu fab version A04. The Cardhu fab version A05, A06, A07 are
 * compatible with fab version A04. Based on Cardhu fab version, the
 * related dts file need to be chosen like for Cardhu fab version A02,
 * use tegra30-cardhu-a02.dts, Cardhu fab version A04 and later, use
 * tegra30-cardhu-a04.dts.
 * The identification of board is done in two ways, by looking the sticker
 * on PCB and by reading board id eeprom.
 * The stciker will have number like 600-81291-1000-002 C.3. In this 4th
 * number is the fab version like here it is 002 and hence fab version A02.
 * The (downstream internal) U-Boot of Cardhu display the board-id as
 * follows:
 * BoardID: 0C5B, SKU: 0A01, Fab: 02, Rev: 45.00
 * In this Fab version is 02 i.e. A02.
 * The BoardID I2C eeprom is interfaced through i2c5 (pwr_i2c address 0x56).
 * The location 0x8 of this eeprom contains the Fab version. It is 1 byte
 * wide.
 */

/ {
	model = "NVIDIA Tegra30 Cardhu evaluation board";
	compatible = "nvidia,cardhu", "nvidia,tegra30";

	memory {
		reg = <0x80000000 0x40000000>;
	};

	pcie-controller {
		status = "okay";
		pex-clk-supply = <&pex_hvdd_3v3_reg>;
		vdd-supply = <&ldo1_reg>;
		avdd-supply = <&ldo2_reg>;

		pci@1,0 {
			nvidia,num-lanes = <4>;
		};

		pci@2,0 {
			nvidia,num-lanes = <1>;
		};

		pci@3,0 {
			status = "okay";
			nvidia,num-lanes = <1>;
		};
	};

	pinmux {
		pinctrl-names = "default";
		pinctrl-0 = <&state_default>;

		state_default: pinmux {
			sdmmc1_clk_pz0 {
				nvidia,pins = "sdmmc1_clk_pz0";
				nvidia,function = "sdmmc1";
				nvidia,pull = <0>;
				nvidia,tristate = <0>;
			};
			sdmmc1_cmd_pz1 {
				nvidia,pins =	"sdmmc1_cmd_pz1",
						"sdmmc1_dat0_py7",
						"sdmmc1_dat1_py6",
						"sdmmc1_dat2_py5",
						"sdmmc1_dat3_py4";
				nvidia,function = "sdmmc1";
				nvidia,pull = <2>;
				nvidia,tristate = <0>;
			};
			sdmmc3_clk_pa6 {
				nvidia,pins = "sdmmc3_clk_pa6";
				nvidia,function = "sdmmc3";
				nvidia,pull = <0>;
				nvidia,tristate = <0>;
			};
			sdmmc3_cmd_pa7 {
				nvidia,pins =	"sdmmc3_cmd_pa7",
						"sdmmc3_dat0_pb7",
						"sdmmc3_dat1_pb6",
						"sdmmc3_dat2_pb5",
						"sdmmc3_dat3_pb4";
				nvidia,function = "sdmmc3";
				nvidia,pull = <2>;
				nvidia,tristate = <0>;
			};
			sdmmc4_clk_pcc4 {
				nvidia,pins =	"sdmmc4_clk_pcc4",
						"sdmmc4_rst_n_pcc3";
				nvidia,function = "sdmmc4";
				nvidia,pull = <0>;
				nvidia,tristate = <0>;
			};
			sdmmc4_dat0_paa0 {
				nvidia,pins =	"sdmmc4_dat0_paa0",
						"sdmmc4_dat1_paa1",
						"sdmmc4_dat2_paa2",
						"sdmmc4_dat3_paa3",
						"sdmmc4_dat4_paa4",
						"sdmmc4_dat5_paa5",
						"sdmmc4_dat6_paa6",
						"sdmmc4_dat7_paa7";
				nvidia,function = "sdmmc4";
				nvidia,pull = <2>;
				nvidia,tristate = <0>;
			};
			dap2_fs_pa2 {
				nvidia,pins =	"dap2_fs_pa2",
						"dap2_sclk_pa3",
						"dap2_din_pa4",
						"dap2_dout_pa5";
				nvidia,function = "i2s1";
				nvidia,pull = <0>;
				nvidia,tristate = <0>;
			};
			sdio3 {
				nvidia,pins = "drive_sdio3";
				nvidia,high-speed-mode = <0>;
				nvidia,schmitt = <0>;
				nvidia,pull-down-strength = <46>;
				nvidia,pull-up-strength = <42>;
				nvidia,slew-rate-rising = <1>;
				nvidia,slew-rate-falling = <1>;
			};
			uart3_txd_pw6 {
				nvidia,pins =	"uart3_txd_pw6",
						"uart3_cts_n_pa1",
						"uart3_rts_n_pc0",
						"uart3_rxd_pw7";
				nvidia,function = "uartc";
				nvidia,pull = <0>;
				nvidia,tristate = <0>;
			};
		};
	};

	serial@70006000 {
		status = "okay";
	};

	serial@70006200 {
		compatible = "nvidia,tegra30-hsuart";
		status = "okay";
	};

	i2c@7000c000 {
		status = "okay";
		clock-frequency = <100000>;
	};

	i2c@7000c400 {
		status = "okay";
		clock-frequency = <100000>;
	};

	i2c@7000c500 {
		status = "okay";
		clock-frequency = <100000>;

		/* ALS and Proximity sensor */
		isl29028@44 {
			compatible = "isil,isl29028";
			reg = <0x44>;
			interrupt-parent = <&gpio>;
			interrupts = <TEGRA_GPIO(L, 0) IRQ_TYPE_LEVEL_HIGH>;
		};
	};

	i2c@7000c700 {
		status = "okay";
		clock-frequency = <100000>;
	};

	i2c@7000d000 {
		status = "okay";
		clock-frequency = <100000>;

		wm8903: wm8903@1a {
			compatible = "wlf,wm8903";
			reg = <0x1a>;
			interrupt-parent = <&gpio>;
			interrupts = <TEGRA_GPIO(W, 3) IRQ_TYPE_LEVEL_HIGH>;

			gpio-controller;
			#gpio-cells = <2>;

			micdet-cfg = <0>;
			micdet-delay = <100>;
			gpio-cfg = <0xffffffff 0xffffffff 0 0xffffffff 0xffffffff>;
		};

		pmic: tps65911@2d {
			compatible = "ti,tps65911";
			reg = <0x2d>;

			interrupts = <GIC_SPI 86 IRQ_TYPE_LEVEL_HIGH>;
			#interrupt-cells = <2>;
			interrupt-controller;

			ti,system-power-controller;

			#gpio-cells = <2>;
			gpio-controller;

			vcc1-supply = <&vdd_ac_bat_reg>;
			vcc2-supply = <&vdd_ac_bat_reg>;
			vcc3-supply = <&vio_reg>;
			vcc4-supply = <&vdd_5v0_reg>;
			vcc5-supply = <&vdd_ac_bat_reg>;
			vcc6-supply = <&vdd2_reg>;
			vcc7-supply = <&vdd_ac_bat_reg>;
			vccio-supply = <&vdd_ac_bat_reg>;

			regulators {
				vdd1_reg: vdd1 {
					regulator-name = "vddio_ddr_1v2";
					regulator-min-microvolt = <1200000>;
					regulator-max-microvolt = <1200000>;
					regulator-always-on;
				};

				vdd2_reg: vdd2 {
					regulator-name = "vdd_1v5_gen";
					regulator-min-microvolt = <1500000>;
					regulator-max-microvolt = <1500000>;
					regulator-always-on;
				};

				vddctrl_reg: vddctrl {
					regulator-name = "vdd_cpu,vdd_sys";
					regulator-min-microvolt = <1000000>;
					regulator-max-microvolt = <1000000>;
					regulator-always-on;
				};

				vio_reg: vio {
					regulator-name = "vdd_1v8_gen";
					regulator-min-microvolt = <1800000>;
					regulator-max-microvolt = <1800000>;
					regulator-always-on;
				};

				ldo1_reg: ldo1 {
					regulator-name = "vdd_pexa,vdd_pexb";
					regulator-min-microvolt = <1050000>;
					regulator-max-microvolt = <1050000>;
				};

				ldo2_reg: ldo2 {
					regulator-name = "vdd_sata,avdd_plle";
					regulator-min-microvolt = <1050000>;
					regulator-max-microvolt = <1050000>;
				};

				/* LDO3 is not connected to anything */

				ldo4_reg: ldo4 {
					regulator-name = "vdd_rtc";
					regulator-min-microvolt = <1200000>;
					regulator-max-microvolt = <1200000>;
					regulator-always-on;
				};

				ldo5_reg: ldo5 {
					regulator-name = "vddio_sdmmc,avdd_vdac";
					regulator-min-microvolt = <3300000>;
					regulator-max-microvolt = <3300000>;
					regulator-always-on;
				};

				ldo6_reg: ldo6 {
					regulator-name = "avdd_dsi_csi,pwrdet_mipi";
					regulator-min-microvolt = <1200000>;
					regulator-max-microvolt = <1200000>;
				};

				ldo7_reg: ldo7 {
					regulator-name = "vdd_pllm,x,u,a_p_c_s";
					regulator-min-microvolt = <1200000>;
					regulator-max-microvolt = <1200000>;
					regulator-always-on;
				};

				ldo8_reg: ldo8 {
					regulator-name = "vdd_ddr_hs";
					regulator-min-microvolt = <1000000>;
					regulator-max-microvolt = <1000000>;
					regulator-always-on;
				};
			};
		};

<<<<<<< HEAD
		nct1008 {
			compatible = "onnn,nct1008";
			reg = <0x4c>;
=======
		temperature-sensor@4c {
			compatible = "onnn,nct1008";
			reg = <0x4c>;
			vcc-supply = <&sys_3v3_reg>;
>>>>>>> d8ec26d7
			interrupt-parent = <&gpio>;
			interrupts = <TEGRA_GPIO(CC, 2) IRQ_TYPE_LEVEL_LOW>;
		};

		tps62361 {
			compatible = "ti,tps62361";
			reg = <0x60>;

			regulator-name = "tps62361-vout";
			regulator-min-microvolt = <500000>;
			regulator-max-microvolt = <1500000>;
			regulator-boot-on;
			regulator-always-on;
			ti,vsel0-state-high;
			ti,vsel1-state-high;
		};
	};

	spi@7000da00 {
		status = "okay";
		spi-max-frequency = <25000000>;
		spi-flash@1 {
			compatible = "winbond,w25q32";
			reg = <1>;
			spi-max-frequency = <20000000>;
		};
	};

	ahub {
		i2s@70080400 {
			status = "okay";
		};
	};

	pmc {
		status = "okay";
		nvidia,invert-interrupt;
		nvidia,suspend-mode = <1>;
		nvidia,cpu-pwr-good-time = <2000>;
		nvidia,cpu-pwr-off-time = <200>;
		nvidia,core-pwr-good-time = <3845 3845>;
		nvidia,core-pwr-off-time = <0>;
		nvidia,core-power-req-active-high;
		nvidia,sys-clock-req-active-high;
	};

	sdhci@78000000 {
		status = "okay";
		cd-gpios = <&gpio TEGRA_GPIO(I, 5) GPIO_ACTIVE_LOW>;
		wp-gpios = <&gpio TEGRA_GPIO(T, 3) GPIO_ACTIVE_HIGH>;
		power-gpios = <&gpio TEGRA_GPIO(D, 7) GPIO_ACTIVE_HIGH>;
		bus-width = <4>;
	};

	sdhci@78000600 {
		status = "okay";
		bus-width = <8>;
		non-removable;
	};

	usb@7d008000 {
		status = "okay";
	};

	usb-phy@7d008000 {
		vbus-supply = <&usb3_vbus_reg>;
		status = "okay";
	};

	clocks {
		compatible = "simple-bus";
		#address-cells = <1>;
		#size-cells = <0>;

		clk32k_in: clock {
			compatible = "fixed-clock";
			reg=<0>;
			#clock-cells = <0>;
			clock-frequency = <32768>;
		};
	};

	regulators {
		compatible = "simple-bus";
		#address-cells = <1>;
		#size-cells = <0>;

		vdd_ac_bat_reg: regulator@0 {
			compatible = "regulator-fixed";
			reg = <0>;
			regulator-name = "vdd_ac_bat";
			regulator-min-microvolt = <5000000>;
			regulator-max-microvolt = <5000000>;
			regulator-always-on;
		};

		cam_1v8_reg: regulator@1 {
			compatible = "regulator-fixed";
			reg = <1>;
			regulator-name = "cam_1v8";
			regulator-min-microvolt = <1800000>;
			regulator-max-microvolt = <1800000>;
			enable-active-high;
			gpio = <&gpio TEGRA_GPIO(BB, 4) GPIO_ACTIVE_HIGH>;
			vin-supply = <&vio_reg>;
		};

		cp_5v_reg: regulator@2 {
			compatible = "regulator-fixed";
			reg = <2>;
			regulator-name = "cp_5v";
			regulator-min-microvolt = <5000000>;
			regulator-max-microvolt = <5000000>;
			regulator-boot-on;
			regulator-always-on;
			enable-active-high;
			gpio = <&pmic 0 GPIO_ACTIVE_HIGH>;
		};

		emmc_3v3_reg: regulator@3 {
			compatible = "regulator-fixed";
			reg = <3>;
			regulator-name = "emmc_3v3";
			regulator-min-microvolt = <3300000>;
			regulator-max-microvolt = <3300000>;
			regulator-always-on;
			regulator-boot-on;
			enable-active-high;
			gpio = <&gpio TEGRA_GPIO(D, 1) GPIO_ACTIVE_HIGH>;
			vin-supply = <&sys_3v3_reg>;
		};

		modem_3v3_reg: regulator@4 {
			compatible = "regulator-fixed";
			reg = <4>;
			regulator-name = "modem_3v3";
			regulator-min-microvolt = <3300000>;
			regulator-max-microvolt = <3300000>;
			enable-active-high;
			gpio = <&gpio TEGRA_GPIO(D, 6) GPIO_ACTIVE_HIGH>;
		};

		pex_hvdd_3v3_reg: regulator@5 {
			compatible = "regulator-fixed";
			reg = <5>;
			regulator-name = "pex_hvdd_3v3";
			regulator-min-microvolt = <3300000>;
			regulator-max-microvolt = <3300000>;
			enable-active-high;
			gpio = <&gpio TEGRA_GPIO(L, 7) GPIO_ACTIVE_HIGH>;
			vin-supply = <&sys_3v3_reg>;
		};

		vdd_cam1_ldo_reg: regulator@6 {
			compatible = "regulator-fixed";
			reg = <6>;
			regulator-name = "vdd_cam1_ldo";
			regulator-min-microvolt = <2800000>;
			regulator-max-microvolt = <2800000>;
			enable-active-high;
			gpio = <&gpio TEGRA_GPIO(R, 6) GPIO_ACTIVE_HIGH>;
			vin-supply = <&sys_3v3_reg>;
		};

		vdd_cam2_ldo_reg: regulator@7 {
			compatible = "regulator-fixed";
			reg = <7>;
			regulator-name = "vdd_cam2_ldo";
			regulator-min-microvolt = <2800000>;
			regulator-max-microvolt = <2800000>;
			enable-active-high;
			gpio = <&gpio TEGRA_GPIO(R, 7) GPIO_ACTIVE_HIGH>;
			vin-supply = <&sys_3v3_reg>;
		};

		vdd_cam3_ldo_reg: regulator@8 {
			compatible = "regulator-fixed";
			reg = <8>;
			regulator-name = "vdd_cam3_ldo";
			regulator-min-microvolt = <3300000>;
			regulator-max-microvolt = <3300000>;
			enable-active-high;
			gpio = <&gpio TEGRA_GPIO(S, 0) GPIO_ACTIVE_HIGH>;
			vin-supply = <&sys_3v3_reg>;
		};

		vdd_com_reg: regulator@9 {
			compatible = "regulator-fixed";
			reg = <9>;
			regulator-name = "vdd_com";
			regulator-min-microvolt = <3300000>;
			regulator-max-microvolt = <3300000>;
			regulator-always-on;
			regulator-boot-on;
			enable-active-high;
			gpio = <&gpio TEGRA_GPIO(D, 0) GPIO_ACTIVE_HIGH>;
			vin-supply = <&sys_3v3_reg>;
		};

		vdd_fuse_3v3_reg: regulator@10 {
			compatible = "regulator-fixed";
			reg = <10>;
			regulator-name = "vdd_fuse_3v3";
			regulator-min-microvolt = <3300000>;
			regulator-max-microvolt = <3300000>;
			enable-active-high;
			gpio = <&gpio TEGRA_GPIO(L, 6) GPIO_ACTIVE_HIGH>;
			vin-supply = <&sys_3v3_reg>;
		};

		vdd_pnl1_reg: regulator@11 {
			compatible = "regulator-fixed";
			reg = <11>;
			regulator-name = "vdd_pnl1";
			regulator-min-microvolt = <3300000>;
			regulator-max-microvolt = <3300000>;
			regulator-always-on;
			regulator-boot-on;
			enable-active-high;
			gpio = <&gpio TEGRA_GPIO(L, 4) GPIO_ACTIVE_HIGH>;
			vin-supply = <&sys_3v3_reg>;
		};

		vdd_vid_reg: regulator@12 {
			compatible = "regulator-fixed";
			reg = <12>;
			regulator-name = "vddio_vid";
			regulator-min-microvolt = <5000000>;
			regulator-max-microvolt = <5000000>;
			enable-active-high;
			gpio = <&gpio TEGRA_GPIO(T, 0) GPIO_ACTIVE_HIGH>;
			gpio-open-drain;
			vin-supply = <&vdd_5v0_reg>;
		};
	};

	sound {
		compatible = "nvidia,tegra-audio-wm8903-cardhu",
			     "nvidia,tegra-audio-wm8903";
		nvidia,model = "NVIDIA Tegra Cardhu";

		nvidia,audio-routing =
			"Headphone Jack", "HPOUTR",
			"Headphone Jack", "HPOUTL",
			"Int Spk", "ROP",
			"Int Spk", "RON",
			"Int Spk", "LOP",
			"Int Spk", "LON",
			"Mic Jack", "MICBIAS",
			"IN1L", "Mic Jack";

		nvidia,i2s-controller = <&tegra_i2s1>;
		nvidia,audio-codec = <&wm8903>;

		nvidia,spkr-en-gpios = <&wm8903 2 GPIO_ACTIVE_HIGH>;
		nvidia,hp-det-gpios = <&gpio TEGRA_GPIO(W, 2)
			GPIO_ACTIVE_HIGH>;

		clocks = <&tegra_car TEGRA30_CLK_PLL_A>,
			 <&tegra_car TEGRA30_CLK_PLL_A_OUT0>,
			 <&tegra_car TEGRA30_CLK_EXTERN1>;
		clock-names = "pll_a", "pll_a_out0", "mclk";
	};
};<|MERGE_RESOLUTION|>--- conflicted
+++ resolved
@@ -294,16 +294,10 @@
 			};
 		};
 
-<<<<<<< HEAD
-		nct1008 {
-			compatible = "onnn,nct1008";
-			reg = <0x4c>;
-=======
 		temperature-sensor@4c {
 			compatible = "onnn,nct1008";
 			reg = <0x4c>;
 			vcc-supply = <&sys_3v3_reg>;
->>>>>>> d8ec26d7
 			interrupt-parent = <&gpio>;
 			interrupts = <TEGRA_GPIO(CC, 2) IRQ_TYPE_LEVEL_LOW>;
 		};

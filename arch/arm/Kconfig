--- conflicted
+++ resolved
@@ -1659,13 +1659,8 @@
 config ARCH_NR_GPIO
 	int
 	default 1024 if ARCH_SHMOBILE || ARCH_TEGRA
-<<<<<<< HEAD
+	default 512 if SOC_OMAP5
 	default 392 if ARCH_U8500
-	default 264 if MACH_H4700
-=======
->>>>>>> 17e7979f
-	default 512 if SOC_OMAP5
-	default 355 if ARCH_U8500
 	default 288 if ARCH_VT8500 || ARCH_SUNXI
 	default 264 if MACH_H4700
 	default 0

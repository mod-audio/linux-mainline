/* linux/arch/arm/mach-s3c2440/mach-mini2440.c
 *
 * Copyright (c) 2008 Ramax Lo <ramaxlo@gmail.com>
 *      Based on mach-anubis.c by Ben Dooks <ben@simtec.co.uk>
 *      and modifications by SBZ <sbz@spgui.org> and
 *      Weibing <http://weibing.blogbus.com> and
 *      Michel Pollet <buserror@gmail.com>
 *
 * For product information, visit http://code.google.com/p/mini2440/
 *
 * This program is free software; you can redistribute it and/or modify
 * it under the terms of the GNU General Public License version 2 as
 * published by the Free Software Foundation.
*/

#include <linux/kernel.h>
#include <linux/types.h>
#include <linux/interrupt.h>
#include <linux/list.h>
#include <linux/timer.h>
#include <linux/init.h>
#include <linux/gpio.h>
#include <linux/input.h>
#include <linux/io.h>
#include <linux/serial_core.h>
#include <linux/dm9000.h>
#include <linux/i2c/at24.h>
#include <linux/platform_device.h>
#include <linux/gpio_keys.h>
#include <linux/i2c.h>
#include <linux/mmc/host.h>

#include <asm/mach/arch.h>
#include <asm/mach/map.h>

#include <mach/hardware.h>
#include <mach/fb.h>
#include <asm/mach-types.h>

#include <plat/regs-serial.h>
#include <mach/regs-gpio.h>
#include <mach/leds-gpio.h>
#include <mach/regs-mem.h>
#include <mach/regs-lcd.h>
#include <mach/irqs.h>
#include <plat/nand.h>
#include <plat/iic.h>
#include <plat/mci.h>
#include <plat/udc.h>

#include <linux/mtd/mtd.h>
#include <linux/mtd/nand.h>
#include <linux/mtd/nand_ecc.h>
#include <linux/mtd/partitions.h>

#include <plat/gpio-cfg.h>
#include <plat/clock.h>
#include <plat/devs.h>
#include <plat/cpu.h>

#include <sound/s3c24xx_uda134x.h>

#include "common.h"

#define MACH_MINI2440_DM9K_BASE (S3C2410_CS4 + 0x300)

static struct map_desc mini2440_iodesc[] __initdata = {
	/* nothing to declare, move along */
};

#define UCON S3C2410_UCON_DEFAULT
#define ULCON S3C2410_LCON_CS8 | S3C2410_LCON_PNONE | S3C2410_LCON_STOPB
#define UFCON S3C2410_UFCON_RXTRIG8 | S3C2410_UFCON_FIFOMODE


static struct s3c2410_uartcfg mini2440_uartcfgs[] __initdata = {
	[0] = {
		.hwport	     = 0,
		.flags	     = 0,
		.ucon	     = UCON,
		.ulcon	     = ULCON,
		.ufcon	     = UFCON,
	},
	[1] = {
		.hwport	     = 1,
		.flags	     = 0,
		.ucon	     = UCON,
		.ulcon	     = ULCON,
		.ufcon	     = UFCON,
	},
	[2] = {
		.hwport	     = 2,
		.flags	     = 0,
		.ucon	     = UCON,
		.ulcon	     = ULCON,
		.ufcon	     = UFCON,
	},
};

/* USB device UDC support */

static struct s3c2410_udc_mach_info mini2440_udc_cfg __initdata = {
	.pullup_pin = S3C2410_GPC(5),
};


/* LCD timing and setup */

/*
 * This macro simplifies the table bellow
 */
#define _LCD_DECLARE(_clock,_xres,margin_left,margin_right,hsync, \
			_yres,margin_top,margin_bottom,vsync, refresh) \
	.width = _xres, \
	.xres = _xres, \
	.height = _yres, \
	.yres = _yres, \
	.left_margin	= margin_left,	\
	.right_margin	= margin_right,	\
	.upper_margin	= margin_top,	\
	.lower_margin	= margin_bottom,	\
	.hsync_len	= hsync,	\
	.vsync_len	= vsync,	\
	.pixclock	= ((_clock*100000000000LL) /	\
			   ((refresh) * \
			   (hsync + margin_left + _xres + margin_right) * \
			   (vsync + margin_top + _yres + margin_bottom))), \
	.bpp		= 16,\
	.type		= (S3C2410_LCDCON1_TFT16BPP |\
			   S3C2410_LCDCON1_TFT)

static struct s3c2410fb_display mini2440_lcd_cfg[] __initdata = {
	[0] = {	/* mini2440 + 3.5" TFT + touchscreen */
		_LCD_DECLARE(
			7,			/* The 3.5 is quite fast */
			240, 21, 38, 6, 	/* x timing */
			320, 4, 4, 2,		/* y timing */
			60),			/* refresh rate */
		.lcdcon5	= (S3C2410_LCDCON5_FRM565 |
				   S3C2410_LCDCON5_INVVLINE |
				   S3C2410_LCDCON5_INVVFRAME |
				   S3C2410_LCDCON5_INVVDEN |
				   S3C2410_LCDCON5_PWREN),
	},
	[1] = { /* mini2440 + 7" TFT + touchscreen */
		_LCD_DECLARE(
			10,			/* the 7" runs slower */
			800, 40, 40, 48, 	/* x timing */
			480, 29, 3, 3,		/* y timing */
			50),			/* refresh rate */
		.lcdcon5	= (S3C2410_LCDCON5_FRM565 |
				   S3C2410_LCDCON5_INVVLINE |
				   S3C2410_LCDCON5_INVVFRAME |
				   S3C2410_LCDCON5_PWREN),
	},
	/* The VGA shield can outout at several resolutions. All share 
	 * the same timings, however, anything smaller than 1024x768
	 * will only be displayed in the top left corner of a 1024x768
	 * XGA output unless you add optional dip switches to the shield.
	 * Therefore timings for other resolutions have been omitted here.
	 */
	[2] = {
		_LCD_DECLARE(
			10,
			1024, 1, 2, 2,		/* y timing */
			768, 200, 16, 16, 	/* x timing */
			24),	/* refresh rate, maximum stable,
				 tested with the FPGA shield */
		.lcdcon5	= (S3C2410_LCDCON5_FRM565 |
				   S3C2410_LCDCON5_HWSWP),
	},
	/* mini2440 + 3.5" TFT (LCD-W35i, LQ035Q1DG06 type) + touchscreen*/
	[3] = {
		_LCD_DECLARE(
			/* clock */
			7,
			/* xres, margin_right, margin_left, hsync */
			320, 68, 66, 4,
			/* yres, margin_top, margin_bottom, vsync */
			240, 4, 4, 9,
			/* refresh rate */
			60),
		.lcdcon5	= (S3C2410_LCDCON5_FRM565 |
				   S3C2410_LCDCON5_INVVDEN |
				   S3C2410_LCDCON5_INVVFRAME |
				   S3C2410_LCDCON5_INVVLINE |
				   S3C2410_LCDCON5_INVVCLK |
				   S3C2410_LCDCON5_HWSWP),
	},
};

/* todo - put into gpio header */

#define S3C2410_GPCCON_MASK(x)	(3 << ((x) * 2))
#define S3C2410_GPDCON_MASK(x)	(3 << ((x) * 2))

static struct s3c2410fb_mach_info mini2440_fb_info __initdata = {
	.displays	 = &mini2440_lcd_cfg[0], /* not constant! see init */
	.num_displays	 = 1,
	.default_display = 0,

	/* Enable VD[2..7], VD[10..15], VD[18..23] and VCLK, syncs, VDEN
	 * and disable the pull down resistors on pins we are using for LCD
	 * data. */

	.gpcup		= (0xf << 1) | (0x3f << 10),

	.gpccon		= (S3C2410_GPC1_VCLK   | S3C2410_GPC2_VLINE |
			   S3C2410_GPC3_VFRAME | S3C2410_GPC4_VM |
			   S3C2410_GPC10_VD2   | S3C2410_GPC11_VD3 |
			   S3C2410_GPC12_VD4   | S3C2410_GPC13_VD5 |
			   S3C2410_GPC14_VD6   | S3C2410_GPC15_VD7),

	.gpccon_mask	= (S3C2410_GPCCON_MASK(1)  | S3C2410_GPCCON_MASK(2)  |
			   S3C2410_GPCCON_MASK(3)  | S3C2410_GPCCON_MASK(4)  |
			   S3C2410_GPCCON_MASK(10) | S3C2410_GPCCON_MASK(11) |
			   S3C2410_GPCCON_MASK(12) | S3C2410_GPCCON_MASK(13) |
			   S3C2410_GPCCON_MASK(14) | S3C2410_GPCCON_MASK(15)),

	.gpdup		= (0x3f << 2) | (0x3f << 10),

	.gpdcon		= (S3C2410_GPD2_VD10  | S3C2410_GPD3_VD11 |
			   S3C2410_GPD4_VD12  | S3C2410_GPD5_VD13 |
			   S3C2410_GPD6_VD14  | S3C2410_GPD7_VD15 |
			   S3C2410_GPD10_VD18 | S3C2410_GPD11_VD19 |
			   S3C2410_GPD12_VD20 | S3C2410_GPD13_VD21 |
			   S3C2410_GPD14_VD22 | S3C2410_GPD15_VD23),

	.gpdcon_mask	= (S3C2410_GPDCON_MASK(2)  | S3C2410_GPDCON_MASK(3) |
			   S3C2410_GPDCON_MASK(4)  | S3C2410_GPDCON_MASK(5) |
			   S3C2410_GPDCON_MASK(6)  | S3C2410_GPDCON_MASK(7) |
			   S3C2410_GPDCON_MASK(10) | S3C2410_GPDCON_MASK(11)|
			   S3C2410_GPDCON_MASK(12) | S3C2410_GPDCON_MASK(13)|
			   S3C2410_GPDCON_MASK(14) | S3C2410_GPDCON_MASK(15)),
};

/* MMC/SD  */

static struct s3c24xx_mci_pdata mini2440_mmc_cfg __initdata = {
   .gpio_detect   = S3C2410_GPG(8),
   .gpio_wprotect = S3C2410_GPH(8),
   .set_power     = NULL,
   .ocr_avail     = MMC_VDD_32_33|MMC_VDD_33_34,
};

/* NAND Flash on MINI2440 board */

static struct mtd_partition mini2440_default_nand_part[] __initdata = {
	[0] = {
		.name	= "u-boot",
		.size	= SZ_256K,
		.offset	= 0,
	},
	[1] = {
		.name	= "u-boot-env",
		.size	= SZ_128K,
		.offset	= SZ_256K,
	},
	[2] = {
		.name	= "kernel",
		/* 5 megabytes, for a kernel with no modules
		 * or a uImage with a ramdisk attached */
		.size	= 0x00500000,
		.offset	= SZ_256K + SZ_128K,
	},
	[3] = {
		.name	= "root",
		.offset	= SZ_256K + SZ_128K + 0x00500000,
		.size	= MTDPART_SIZ_FULL,
	},
};

static struct s3c2410_nand_set mini2440_nand_sets[] __initdata = {
	[0] = {
		.name		= "nand",
		.nr_chips	= 1,
		.nr_partitions	= ARRAY_SIZE(mini2440_default_nand_part),
		.partitions	= mini2440_default_nand_part,
		.flash_bbt 	= 1, /* we use u-boot to create a BBT */
	},
};

static struct s3c2410_platform_nand mini2440_nand_info __initdata = {
	.tacls		= 0,
	.twrph0		= 25,
	.twrph1		= 15,
	.nr_sets	= ARRAY_SIZE(mini2440_nand_sets),
	.sets		= mini2440_nand_sets,
	.ignore_unset_ecc = 1,
};

/* DM9000AEP 10/100 ethernet controller */

static struct resource mini2440_dm9k_resource[] = {
	[0] = {
		.start = MACH_MINI2440_DM9K_BASE,
		.end   = MACH_MINI2440_DM9K_BASE + 3,
		.flags = IORESOURCE_MEM
	},
	[1] = {
		.start = MACH_MINI2440_DM9K_BASE + 4,
		.end   = MACH_MINI2440_DM9K_BASE + 7,
		.flags = IORESOURCE_MEM
	},
	[2] = {
		.start = IRQ_EINT7,
		.end   = IRQ_EINT7,
		.flags = IORESOURCE_IRQ | IORESOURCE_IRQ_HIGHEDGE,
	}
};

/*
 * The DM9000 has no eeprom, and it's MAC address is set by
 * the bootloader before starting the kernel.
 */
static struct dm9000_plat_data mini2440_dm9k_pdata = {
	.flags		= (DM9000_PLATF_16BITONLY | DM9000_PLATF_NO_EEPROM),
};

static struct platform_device mini2440_device_eth = {
	.name		= "dm9000",
	.id		= -1,
	.num_resources	= ARRAY_SIZE(mini2440_dm9k_resource),
	.resource	= mini2440_dm9k_resource,
	.dev		= {
		.platform_data	= &mini2440_dm9k_pdata,
	},
};

/*  CON5
 *	+--+	 /-----\
 *	|  |    |	|
 *	|  |	|  BAT	|
 *	|  |	 \_____/
 *	|  |
 *	|  |  +----+  +----+
 *	|  |  | K5 |  | K1 |
 *	|  |  +----+  +----+
 *	|  |  +----+  +----+
 *	|  |  | K4 |  | K2 |
 *	|  |  +----+  +----+
 *	|  |  +----+  +----+
 *	|  |  | K6 |  | K3 |
 *	|  |  +----+  +----+
 *	  .....
 */
static struct gpio_keys_button mini2440_buttons[] = {
	{
		.gpio		= S3C2410_GPG(0),		/* K1 */
		.code		= KEY_F1,
		.desc		= "Button 1",
		.active_low	= 1,
	},
	{
		.gpio		= S3C2410_GPG(3),		/* K2 */
		.code		= KEY_F2,
		.desc		= "Button 2",
		.active_low	= 1,
	},
	{
		.gpio		= S3C2410_GPG(5),		/* K3 */
		.code		= KEY_F3,
		.desc		= "Button 3",
		.active_low	= 1,
	},
	{
		.gpio		= S3C2410_GPG(6),		/* K4 */
		.code		= KEY_POWER,
		.desc		= "Power",
		.active_low	= 1,
	},
	{
		.gpio		= S3C2410_GPG(7),		/* K5 */
		.code		= KEY_F5,
		.desc		= "Button 5",
		.active_low	= 1,
	},
#if 0
	/* this pin is also known as TCLK1 and seems to already
	 * marked as "in use" somehow in the kernel -- possibly wrongly */
	{
		.gpio		= S3C2410_GPG(11),	/* K6 */
		.code		= KEY_F6,
		.desc		= "Button 6",
		.active_low	= 1,
	},
#endif
};

static struct gpio_keys_platform_data mini2440_button_data = {
	.buttons	= mini2440_buttons,
	.nbuttons	= ARRAY_SIZE(mini2440_buttons),
};

static struct platform_device mini2440_button_device = {
	.name		= "gpio-keys",
	.id		= -1,
	.dev		= {
		.platform_data	= &mini2440_button_data,
	}
};

/* LEDS */

static struct s3c24xx_led_platdata mini2440_led1_pdata = {
	.name		= "led1",
	.gpio		= S3C2410_GPB(5),
	.flags		= S3C24XX_LEDF_ACTLOW | S3C24XX_LEDF_TRISTATE,
	.def_trigger	= "heartbeat",
};

static struct s3c24xx_led_platdata mini2440_led2_pdata = {
	.name		= "led2",
	.gpio		= S3C2410_GPB(6),
	.flags		= S3C24XX_LEDF_ACTLOW | S3C24XX_LEDF_TRISTATE,
	.def_trigger	= "nand-disk",
};

static struct s3c24xx_led_platdata mini2440_led3_pdata = {
	.name		= "led3",
	.gpio		= S3C2410_GPB(7),
	.flags		= S3C24XX_LEDF_ACTLOW | S3C24XX_LEDF_TRISTATE,
	.def_trigger	= "mmc0",
};

static struct s3c24xx_led_platdata mini2440_led4_pdata = {
	.name		= "led4",
	.gpio		= S3C2410_GPB(8),
	.flags		= S3C24XX_LEDF_ACTLOW | S3C24XX_LEDF_TRISTATE,
	.def_trigger	= "",
};

static struct s3c24xx_led_platdata mini2440_led_backlight_pdata = {
	.name		= "backlight",
	.gpio		= S3C2410_GPG(4),
	.def_trigger	= "backlight",
};

static struct platform_device mini2440_led1 = {
	.name		= "s3c24xx_led",
	.id		= 1,
	.dev		= {
		.platform_data	= &mini2440_led1_pdata,
	},
};

static struct platform_device mini2440_led2 = {
	.name		= "s3c24xx_led",
	.id		= 2,
	.dev		= {
		.platform_data	= &mini2440_led2_pdata,
	},
};

static struct platform_device mini2440_led3 = {
	.name		= "s3c24xx_led",
	.id		= 3,
	.dev		= {
		.platform_data	= &mini2440_led3_pdata,
	},
};

static struct platform_device mini2440_led4 = {
	.name		= "s3c24xx_led",
	.id		= 4,
	.dev		= {
		.platform_data	= &mini2440_led4_pdata,
	},
};

static struct platform_device mini2440_led_backlight = {
	.name		= "s3c24xx_led",
	.id		= 5,
	.dev		= {
		.platform_data	= &mini2440_led_backlight_pdata,
	},
};

/* AUDIO */

static struct s3c24xx_uda134x_platform_data mini2440_audio_pins = {
	.l3_clk = S3C2410_GPB(4),
	.l3_mode = S3C2410_GPB(2),
	.l3_data = S3C2410_GPB(3),
	.model = UDA134X_UDA1341
};

static struct platform_device mini2440_audio = {
	.name		= "s3c24xx_uda134x",
	.id		= 0,
	.dev		= {
		.platform_data	= &mini2440_audio_pins,
	},
};

/*
 * I2C devices
 */
static struct at24_platform_data at24c08 = {
	.byte_len	= SZ_8K / 8,
	.page_size	= 16,
};

static struct i2c_board_info mini2440_i2c_devs[] __initdata = {
	{
		I2C_BOARD_INFO("24c08", 0x50),
		.platform_data = &at24c08,
	},
};

static struct platform_device uda1340_codec = {
		.name = "uda134x-codec",
		.id = -1,
};

static struct platform_device *mini2440_devices[] __initdata = {
	&s3c_device_ohci,
	&s3c_device_wdt,
	&s3c_device_i2c0,
	&s3c_device_rtc,
	&s3c_device_usbgadget,
	&mini2440_device_eth,
	&mini2440_led1,
	&mini2440_led2,
	&mini2440_led3,
	&mini2440_led4,
	&mini2440_button_device,
	&s3c_device_nand,
	&s3c_device_sdi,
	&s3c_device_iis,
	&uda1340_codec,
	&mini2440_audio,
	&samsung_asoc_dma,
};

static void __init mini2440_map_io(void)
{
	s3c24xx_init_io(mini2440_iodesc, ARRAY_SIZE(mini2440_iodesc));
	s3c24xx_init_clocks(12000000);
	s3c24xx_init_uarts(mini2440_uartcfgs, ARRAY_SIZE(mini2440_uartcfgs));
}

/*
 * mini2440_features string
 *
 * t = Touchscreen present
 * b = backlight control
 * c = camera [TODO]
 * 0-9 LCD configuration
 *
 */
static char mini2440_features_str[12] __initdata = "0tb";

static int __init mini2440_features_setup(char *str)
{
	if (str)
		strlcpy(mini2440_features_str, str, sizeof(mini2440_features_str));
	return 1;
}

__setup("mini2440=", mini2440_features_setup);

#define FEATURE_SCREEN (1 << 0)
#define FEATURE_BACKLIGHT (1 << 1)
#define FEATURE_TOUCH (1 << 2)
#define FEATURE_CAMERA (1 << 3)

struct mini2440_features_t {
	int count;
	int done;
	int lcd_index;
	struct platform_device *optional[8];
};

static void __init mini2440_parse_features(
		struct mini2440_features_t * features,
		const char * features_str )
{
	const char * fp = features_str;

	features->count = 0;
	features->done = 0;
	features->lcd_index = -1;

	while (*fp) {
		char f = *fp++;

		switch (f) {
		case '0'...'9':	/* tft screen */
			if (features->done & FEATURE_SCREEN) {
				printk(KERN_INFO "MINI2440: '%c' ignored, "
					"screen type already set\n", f);
			} else {
				int li = f - '0';
				if (li >= ARRAY_SIZE(mini2440_lcd_cfg))
					printk(KERN_INFO "MINI2440: "
						"'%c' out of range LCD mode\n", f);
				else {
					features->optional[features->count++] =
							&s3c_device_lcd;
					features->lcd_index = li;
				}
			}
			features->done |= FEATURE_SCREEN;
			break;
		case 'b':
			if (features->done & FEATURE_BACKLIGHT)
				printk(KERN_INFO "MINI2440: '%c' ignored, "
					"backlight already set\n", f);
			else {
				features->optional[features->count++] =
						&mini2440_led_backlight;
			}
			features->done |= FEATURE_BACKLIGHT;
			break;
		case 't':
			printk(KERN_INFO "MINI2440: '%c' ignored, "
				"touchscreen not compiled in\n", f);
			break;
		case 'c':
			if (features->done & FEATURE_CAMERA)
				printk(KERN_INFO "MINI2440: '%c' ignored, "
					"camera already registered\n", f);
			else
				features->optional[features->count++] =
					&s3c_device_camif;
			features->done |= FEATURE_CAMERA;
			break;
		}
	}
}

static void __init mini2440_init(void)
{
	struct mini2440_features_t features = { 0 };
	int i;

	printk(KERN_INFO "MINI2440: Option string mini2440=%s\n",
			mini2440_features_str);

	/* Parse the feature string */
	mini2440_parse_features(&features, mini2440_features_str);

	/* turn LCD on */
	s3c_gpio_cfgpin(S3C2410_GPC(0), S3C2410_GPC0_LEND);

	/* Turn the backlight early on */
	WARN_ON(gpio_request(S3C2410_GPG(4), "backlight"));
	gpio_direction_output(S3C2410_GPG(4), 1);

	/* remove pullup on optional PWM backlight -- unused on 3.5 and 7"s */
	s3c_gpio_setpull(S3C2410_GPB(1), S3C_GPIO_PULL_UP);
	s3c2410_gpio_setpin(S3C2410_GPB(1), 0);
	s3c_gpio_cfgpin(S3C2410_GPB(1), S3C2410_GPIO_INPUT);

	/* mark the key as input, without pullups (there is one on the board) */
	for (i = 0; i < ARRAY_SIZE(mini2440_buttons); i++) {
		s3c_gpio_setpull(mini2440_buttons[i].gpio, S3C_GPIO_PULL_UP);
		s3c_gpio_cfgpin(mini2440_buttons[i].gpio, S3C2410_GPIO_INPUT);
	}
	if (features.lcd_index != -1) {
		int li;

		mini2440_fb_info.displays =
			&mini2440_lcd_cfg[features.lcd_index];

		printk(KERN_INFO "MINI2440: LCD");
		for (li = 0; li < ARRAY_SIZE(mini2440_lcd_cfg); li++)
			if (li == features.lcd_index)
				printk(" [%d:%dx%d]", li,
					mini2440_lcd_cfg[li].width,
					mini2440_lcd_cfg[li].height);
			else
				printk(" %d:%dx%d", li,
					mini2440_lcd_cfg[li].width,
					mini2440_lcd_cfg[li].height);
		printk("\n");
		s3c24xx_fb_set_platdata(&mini2440_fb_info);
	}

	s3c24xx_udc_set_platdata(&mini2440_udc_cfg);
	s3c24xx_mci_set_platdata(&mini2440_mmc_cfg);
	s3c_nand_set_platdata(&mini2440_nand_info);
	s3c_i2c0_set_platdata(NULL);

	i2c_register_board_info(0, mini2440_i2c_devs,
				ARRAY_SIZE(mini2440_i2c_devs));

	platform_add_devices(mini2440_devices, ARRAY_SIZE(mini2440_devices));

	if (features.count)	/* the optional features */
		platform_add_devices(features.optional, features.count);

}


MACHINE_START(MINI2440, "MINI2440")
	/* Maintainer: Michel Pollet <buserror@gmail.com> */
	.atag_offset	= 0x100,
	.map_io		= mini2440_map_io,
	.init_machine	= mini2440_init,
	.init_irq	= s3c24xx_init_irq,
	.timer		= &s3c24xx_timer,
<<<<<<< HEAD
	.restart	= s3c2440_restart,
=======
	.restart	= s3c244x_restart,
>>>>>>> c16fa4f2
MACHINE_END<|MERGE_RESOLUTION|>--- conflicted
+++ resolved
@@ -701,9 +701,5 @@
 	.init_machine	= mini2440_init,
 	.init_irq	= s3c24xx_init_irq,
 	.timer		= &s3c24xx_timer,
-<<<<<<< HEAD
-	.restart	= s3c2440_restart,
-=======
 	.restart	= s3c244x_restart,
->>>>>>> c16fa4f2
 MACHINE_END
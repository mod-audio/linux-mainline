#ifndef _ASM_X86_UACCESS_H
#define _ASM_X86_UACCESS_H
/*
 * User space memory access functions
 */
#include <linux/errno.h>
#include <linux/compiler.h>
#include <linux/thread_info.h>
#include <linux/string.h>
#include <asm/asm.h>
#include <asm/page.h>
#include <asm/smap.h>

#define VERIFY_READ 0
#define VERIFY_WRITE 1

/*
 * The fs value determines whether argument validity checking should be
 * performed or not.  If get_fs() == USER_DS, checking is performed, with
 * get_fs() == KERNEL_DS, checking is bypassed.
 *
 * For historical reasons, these macros are grossly misnamed.
 */

#define MAKE_MM_SEG(s)	((mm_segment_t) { (s) })

#define KERNEL_DS	MAKE_MM_SEG(-1UL)
#define USER_DS 	MAKE_MM_SEG(TASK_SIZE_MAX)

#define get_ds()	(KERNEL_DS)
#define get_fs()	(current_thread_info()->addr_limit)
#define set_fs(x)	(current_thread_info()->addr_limit = (x))

#define segment_eq(a, b)	((a).seg == (b).seg)

#define user_addr_max() (current_thread_info()->addr_limit.seg)
#define __addr_ok(addr) 	\
	((unsigned long __force)(addr) < user_addr_max())

/*
 * Test whether a block of memory is a valid user space address.
 * Returns 0 if the range is valid, nonzero otherwise.
 */
static inline bool __chk_range_not_ok(unsigned long addr, unsigned long size, unsigned long limit)
{
	/*
	 * If we have used "sizeof()" for the size,
	 * we know it won't overflow the limit (but
	 * it might overflow the 'addr', so it's
	 * important to subtract the size from the
	 * limit, not add it to the address).
	 */
	if (__builtin_constant_p(size))
		return unlikely(addr > limit - size);

	/* Arbitrary sizes? Be careful about overflow */
	addr += size;
	if (unlikely(addr < size))
		return true;
	return unlikely(addr > limit);
}

#define __range_not_ok(addr, size, limit)				\
({									\
	__chk_user_ptr(addr);						\
	__chk_range_not_ok((unsigned long __force)(addr), size, limit); \
})

/**
 * access_ok: - Checks if a user space pointer is valid
 * @type: Type of access: %VERIFY_READ or %VERIFY_WRITE.  Note that
 *        %VERIFY_WRITE is a superset of %VERIFY_READ - if it is safe
 *        to write to a block, it is always safe to read from it.
 * @addr: User space pointer to start of block to check
 * @size: Size of block to check
 *
 * Context: User context only. This function may sleep if pagefaults are
 *          enabled.
 *
 * Checks if a pointer to a block of memory in user space is valid.
 *
 * Returns true (nonzero) if the memory block may be valid, false (zero)
 * if it is definitely invalid.
 *
 * Note that, depending on architecture, this function probably just
 * checks that the pointer is in the user space range - after calling
 * this function, memory access functions may still return -EFAULT.
 */
#define access_ok(type, addr, size) \
	likely(!__range_not_ok(addr, size, user_addr_max()))

/*
 * The exception table consists of pairs of addresses relative to the
 * exception table enty itself: the first is the address of an
 * instruction that is allowed to fault, and the second is the address
 * at which the program should continue.  No registers are modified,
 * so it is entirely up to the continuation code to figure out what to
 * do.
 *
 * All the routines below use bits of fixup code that are out of line
 * with the main instruction path.  This means when everything is well,
 * we don't even have to jump over them.  Further, they do not intrude
 * on our cache or tlb entries.
 */

struct exception_table_entry {
	int insn, fixup;
};
/* This is not the generic standard exception_table_entry format */
#define ARCH_HAS_SORT_EXTABLE
#define ARCH_HAS_SEARCH_EXTABLE

extern int fixup_exception(struct pt_regs *regs);
extern int early_fixup_exception(unsigned long *ip);

/*
 * These are the main single-value transfer routines.  They automatically
 * use the right size if we just have the right pointer type.
 *
 * This gets kind of ugly. We want to return _two_ values in "get_user()"
 * and yet we don't want to do any pointers, because that is too much
 * of a performance impact. Thus we have a few rather ugly macros here,
 * and hide all the ugliness from the user.
 *
 * The "__xxx" versions of the user access functions are versions that
 * do not verify the address space, that must have been done previously
 * with a separate "access_ok()" call (this is used when we do multiple
 * accesses to the same area of user memory).
 */

extern int __get_user_1(void);
extern int __get_user_2(void);
extern int __get_user_4(void);
extern int __get_user_8(void);
extern int __get_user_bad(void);

#define __uaccess_begin() stac()
#define __uaccess_end()   clac()

/*
 * This is a type: either unsigned long, if the argument fits into
 * that type, or otherwise unsigned long long.
 */
#define __inttype(x) \
__typeof__(__builtin_choose_expr(sizeof(x) > sizeof(0UL), 0ULL, 0UL))

/**
 * get_user: - Get a simple variable from user space.
 * @x:   Variable to store result.
 * @ptr: Source address, in user space.
 *
 * Context: User context only. This function may sleep if pagefaults are
 *          enabled.
 *
 * This macro copies a single simple variable from user space to kernel
 * space.  It supports simple types like char and int, but not larger
 * data types like structures or arrays.
 *
 * @ptr must have pointer-to-simple-variable type, and the result of
 * dereferencing @ptr must be assignable to @x without a cast.
 *
 * Returns zero on success, or -EFAULT on error.
 * On error, the variable @x is set to zero.
 */
/*
 * Careful: we have to cast the result to the type of the pointer
 * for sign reasons.
 *
 * The use of _ASM_DX as the register specifier is a bit of a
 * simplification, as gcc only cares about it as the starting point
 * and not size: for a 64-bit value it will use %ecx:%edx on 32 bits
 * (%ecx being the next register in gcc's x86 register sequence), and
 * %rdx on 64 bits.
 *
 * Clang/LLVM cares about the size of the register, but still wants
 * the base register for something that ends up being a pair.
 */
#define get_user(x, ptr)						\
({									\
	int __ret_gu;							\
	register __inttype(*(ptr)) __val_gu asm("%"_ASM_DX);		\
	__chk_user_ptr(ptr);						\
	might_fault();							\
	asm volatile("call __get_user_%P3"				\
		     : "=a" (__ret_gu), "=r" (__val_gu)			\
		     : "0" (ptr), "i" (sizeof(*(ptr))));		\
	(x) = (__force __typeof__(*(ptr))) __val_gu;			\
	__builtin_expect(__ret_gu, 0);					\
})

#define __put_user_x(size, x, ptr, __ret_pu)			\
	asm volatile("call __put_user_" #size : "=a" (__ret_pu)	\
		     : "0" ((typeof(*(ptr)))(x)), "c" (ptr) : "ebx")



#ifdef CONFIG_X86_32
#define __put_user_asm_u64(x, addr, err, errret)			\
	asm volatile("\n"						\
		     "1:	movl %%eax,0(%2)\n"			\
		     "2:	movl %%edx,4(%2)\n"			\
		     "3:"						\
		     ".section .fixup,\"ax\"\n"				\
		     "4:	movl %3,%0\n"				\
		     "	jmp 3b\n"					\
		     ".previous\n"					\
		     _ASM_EXTABLE(1b, 4b)				\
		     _ASM_EXTABLE(2b, 4b)				\
		     : "=r" (err)					\
		     : "A" (x), "r" (addr), "i" (errret), "0" (err))

#define __put_user_asm_ex_u64(x, addr)					\
	asm volatile("\n"						\
		     "1:	movl %%eax,0(%1)\n"			\
		     "2:	movl %%edx,4(%1)\n"			\
		     "3:"						\
		     _ASM_EXTABLE_EX(1b, 2b)				\
		     _ASM_EXTABLE_EX(2b, 3b)				\
		     : : "A" (x), "r" (addr))

#define __put_user_x8(x, ptr, __ret_pu)				\
	asm volatile("call __put_user_8" : "=a" (__ret_pu)	\
		     : "A" ((typeof(*(ptr)))(x)), "c" (ptr) : "ebx")
#else
#define __put_user_asm_u64(x, ptr, retval, errret) \
	__put_user_asm(x, ptr, retval, "q", "", "er", errret)
#define __put_user_asm_ex_u64(x, addr)	\
	__put_user_asm_ex(x, addr, "q", "", "er")
#define __put_user_x8(x, ptr, __ret_pu) __put_user_x(8, x, ptr, __ret_pu)
#endif

extern void __put_user_bad(void);

/*
 * Strange magic calling convention: pointer in %ecx,
 * value in %eax(:%edx), return value in %eax. clobbers %rbx
 */
extern void __put_user_1(void);
extern void __put_user_2(void);
extern void __put_user_4(void);
extern void __put_user_8(void);

/**
 * put_user: - Write a simple value into user space.
 * @x:   Value to copy to user space.
 * @ptr: Destination address, in user space.
 *
 * Context: User context only. This function may sleep if pagefaults are
 *          enabled.
 *
 * This macro copies a single simple value from kernel space to user
 * space.  It supports simple types like char and int, but not larger
 * data types like structures or arrays.
 *
 * @ptr must have pointer-to-simple-variable type, and @x must be assignable
 * to the result of dereferencing @ptr.
 *
 * Returns zero on success, or -EFAULT on error.
 */
#define put_user(x, ptr)					\
({								\
	int __ret_pu;						\
	__typeof__(*(ptr)) __pu_val;				\
	__chk_user_ptr(ptr);					\
	might_fault();						\
	__pu_val = x;						\
	switch (sizeof(*(ptr))) {				\
	case 1:							\
		__put_user_x(1, __pu_val, ptr, __ret_pu);	\
		break;						\
	case 2:							\
		__put_user_x(2, __pu_val, ptr, __ret_pu);	\
		break;						\
	case 4:							\
		__put_user_x(4, __pu_val, ptr, __ret_pu);	\
		break;						\
	case 8:							\
		__put_user_x8(__pu_val, ptr, __ret_pu);		\
		break;						\
	default:						\
		__put_user_x(X, __pu_val, ptr, __ret_pu);	\
		break;						\
	}							\
	__builtin_expect(__ret_pu, 0);				\
})

#define __put_user_size(x, ptr, size, retval, errret)			\
do {									\
	retval = 0;							\
	__chk_user_ptr(ptr);						\
	switch (size) {							\
	case 1:								\
		__put_user_asm(x, ptr, retval, "b", "b", "iq", errret);	\
		break;							\
	case 2:								\
		__put_user_asm(x, ptr, retval, "w", "w", "ir", errret);	\
		break;							\
	case 4:								\
		__put_user_asm(x, ptr, retval, "l", "k", "ir", errret);	\
		break;							\
	case 8:								\
		__put_user_asm_u64((__typeof__(*ptr))(x), ptr, retval,	\
				   errret);				\
		break;							\
	default:							\
		__put_user_bad();					\
	}								\
} while (0)

/*
 * This doesn't do __uaccess_begin/end - the exception handling
 * around it must do that.
 */
#define __put_user_size_ex(x, ptr, size)				\
do {									\
	__chk_user_ptr(ptr);						\
	switch (size) {							\
	case 1:								\
		__put_user_asm_ex(x, ptr, "b", "b", "iq");		\
		break;							\
	case 2:								\
		__put_user_asm_ex(x, ptr, "w", "w", "ir");		\
		break;							\
	case 4:								\
		__put_user_asm_ex(x, ptr, "l", "k", "ir");		\
		break;							\
	case 8:								\
		__put_user_asm_ex_u64((__typeof__(*ptr))(x), ptr);	\
		break;							\
	default:							\
		__put_user_bad();					\
	}								\
} while (0)

#ifdef CONFIG_X86_32
#define __get_user_asm_u64(x, ptr, retval, errret)	(x) = __get_user_bad()
#define __get_user_asm_ex_u64(x, ptr)			(x) = __get_user_bad()
#else
#define __get_user_asm_u64(x, ptr, retval, errret) \
	 __get_user_asm(x, ptr, retval, "q", "", "=r", errret)
#define __get_user_asm_ex_u64(x, ptr) \
	 __get_user_asm_ex(x, ptr, "q", "", "=r")
#endif

#define __get_user_size(x, ptr, size, retval, errret)			\
do {									\
	retval = 0;							\
	__chk_user_ptr(ptr);						\
	switch (size) {							\
	case 1:								\
		__get_user_asm(x, ptr, retval, "b", "b", "=q", errret);	\
		break;							\
	case 2:								\
		__get_user_asm(x, ptr, retval, "w", "w", "=r", errret);	\
		break;							\
	case 4:								\
		__get_user_asm(x, ptr, retval, "l", "k", "=r", errret);	\
		break;							\
	case 8:								\
		__get_user_asm_u64(x, ptr, retval, errret);		\
		break;							\
	default:							\
		(x) = __get_user_bad();					\
	}								\
} while (0)

#define __get_user_asm(x, addr, err, itype, rtype, ltype, errret)	\
	asm volatile("\n"						\
		     "1:	mov"itype" %2,%"rtype"1\n"		\
		     "2:\n"						\
		     ".section .fixup,\"ax\"\n"				\
		     "3:	mov %3,%0\n"				\
		     "	xor"itype" %"rtype"1,%"rtype"1\n"		\
		     "	jmp 2b\n"					\
		     ".previous\n"					\
		     _ASM_EXTABLE(1b, 3b)				\
		     : "=r" (err), ltype(x)				\
		     : "m" (__m(addr)), "i" (errret), "0" (err))

/*
 * This doesn't do __uaccess_begin/end - the exception handling
 * around it must do that.
 */
#define __get_user_size_ex(x, ptr, size)				\
do {									\
	__chk_user_ptr(ptr);						\
	switch (size) {							\
	case 1:								\
		__get_user_asm_ex(x, ptr, "b", "b", "=q");		\
		break;							\
	case 2:								\
		__get_user_asm_ex(x, ptr, "w", "w", "=r");		\
		break;							\
	case 4:								\
		__get_user_asm_ex(x, ptr, "l", "k", "=r");		\
		break;							\
	case 8:								\
		__get_user_asm_ex_u64(x, ptr);				\
		break;							\
	default:							\
		(x) = __get_user_bad();					\
	}								\
} while (0)

#define __get_user_asm_ex(x, addr, itype, rtype, ltype)			\
	asm volatile("1:	mov"itype" %1,%"rtype"0\n"		\
		     "2:\n"						\
		     _ASM_EXTABLE_EX(1b, 2b)				\
		     : ltype(x) : "m" (__m(addr)))

#define __put_user_nocheck(x, ptr, size)			\
({								\
	int __pu_err;						\
	__uaccess_begin();					\
	__put_user_size((x), (ptr), (size), __pu_err, -EFAULT);	\
	__uaccess_end();					\
	__builtin_expect(__pu_err, 0);				\
})

#define __get_user_nocheck(x, ptr, size)				\
({									\
	int __gu_err;							\
	unsigned long __gu_val;						\
	__uaccess_begin();						\
	__get_user_size(__gu_val, (ptr), (size), __gu_err, -EFAULT);	\
	__uaccess_end();						\
	(x) = (__force __typeof__(*(ptr)))__gu_val;			\
	__builtin_expect(__gu_err, 0);					\
})

/* FIXME: this hack is definitely wrong -AK */
struct __large_struct { unsigned long buf[100]; };
#define __m(x) (*(struct __large_struct __user *)(x))

/*
 * Tell gcc we read from memory instead of writing: this is because
 * we do not write to any memory gcc knows about, so there are no
 * aliasing issues.
 */
#define __put_user_asm(x, addr, err, itype, rtype, ltype, errret)	\
	asm volatile("\n"						\
		     "1:	mov"itype" %"rtype"1,%2\n"		\
		     "2:\n"						\
		     ".section .fixup,\"ax\"\n"				\
		     "3:	mov %3,%0\n"				\
		     "	jmp 2b\n"					\
		     ".previous\n"					\
		     _ASM_EXTABLE(1b, 3b)				\
		     : "=r"(err)					\
		     : ltype(x), "m" (__m(addr)), "i" (errret), "0" (err))

#define __put_user_asm_ex(x, addr, itype, rtype, ltype)			\
	asm volatile("1:	mov"itype" %"rtype"0,%1\n"		\
		     "2:\n"						\
		     _ASM_EXTABLE_EX(1b, 2b)				\
		     : : ltype(x), "m" (__m(addr)))

/*
 * uaccess_try and catch
 */
#define uaccess_try	do {						\
	current_thread_info()->uaccess_err = 0;				\
	__uaccess_begin();						\
	barrier();

#define uaccess_catch(err)						\
	__uaccess_end();						\
	(err) |= (current_thread_info()->uaccess_err ? -EFAULT : 0);	\
} while (0)

/**
 * __get_user: - Get a simple variable from user space, with less checking.
 * @x:   Variable to store result.
 * @ptr: Source address, in user space.
 *
 * Context: User context only. This function may sleep if pagefaults are
 *          enabled.
 *
 * This macro copies a single simple variable from user space to kernel
 * space.  It supports simple types like char and int, but not larger
 * data types like structures or arrays.
 *
 * @ptr must have pointer-to-simple-variable type, and the result of
 * dereferencing @ptr must be assignable to @x without a cast.
 *
 * Caller must check the pointer with access_ok() before calling this
 * function.
 *
 * Returns zero on success, or -EFAULT on error.
 * On error, the variable @x is set to zero.
 */

#define __get_user(x, ptr)						\
	__get_user_nocheck((x), (ptr), sizeof(*(ptr)))

/**
 * __put_user: - Write a simple value into user space, with less checking.
 * @x:   Value to copy to user space.
 * @ptr: Destination address, in user space.
 *
 * Context: User context only. This function may sleep if pagefaults are
 *          enabled.
 *
 * This macro copies a single simple value from kernel space to user
 * space.  It supports simple types like char and int, but not larger
 * data types like structures or arrays.
 *
 * @ptr must have pointer-to-simple-variable type, and @x must be assignable
 * to the result of dereferencing @ptr.
 *
 * Caller must check the pointer with access_ok() before calling this
 * function.
 *
 * Returns zero on success, or -EFAULT on error.
 */

#define __put_user(x, ptr)						\
	__put_user_nocheck((__typeof__(*(ptr)))(x), (ptr), sizeof(*(ptr)))

#define __get_user_unaligned __get_user
#define __put_user_unaligned __put_user

/*
 * {get|put}_user_try and catch
 *
 * get_user_try {
 *	get_user_ex(...);
 * } get_user_catch(err)
 */
#define get_user_try		uaccess_try
#define get_user_catch(err)	uaccess_catch(err)

#define get_user_ex(x, ptr)	do {					\
	unsigned long __gue_val;					\
	__get_user_size_ex((__gue_val), (ptr), (sizeof(*(ptr))));	\
	(x) = (__force __typeof__(*(ptr)))__gue_val;			\
} while (0)

#define put_user_try		uaccess_try
#define put_user_catch(err)	uaccess_catch(err)

#define put_user_ex(x, ptr)						\
	__put_user_size_ex((__typeof__(*(ptr)))(x), (ptr), sizeof(*(ptr)))

extern unsigned long
copy_from_user_nmi(void *to, const void __user *from, unsigned long n);
extern __must_check long
strncpy_from_user(char *dst, const char __user *src, long count);

extern __must_check long strlen_user(const char __user *str);
extern __must_check long strnlen_user(const char __user *str, long n);

unsigned long __must_check clear_user(void __user *mem, unsigned long len);
unsigned long __must_check __clear_user(void __user *mem, unsigned long len);

extern void __cmpxchg_wrong_size(void)
	__compiletime_error("Bad argument size for cmpxchg");

#define __user_atomic_cmpxchg_inatomic(uval, ptr, old, new, size)	\
({									\
	int __ret = 0;							\
	__typeof__(ptr) __uval = (uval);				\
	__typeof__(*(ptr)) __old = (old);				\
	__typeof__(*(ptr)) __new = (new);				\
	__uaccess_begin();						\
	switch (size) {							\
	case 1:								\
	{								\
		asm volatile("\n"					\
			"1:\t" LOCK_PREFIX "cmpxchgb %4, %2\n"		\
			"2:\n"						\
			"\t.section .fixup, \"ax\"\n"			\
			"3:\tmov     %3, %0\n"				\
			"\tjmp     2b\n"				\
			"\t.previous\n"					\
			_ASM_EXTABLE(1b, 3b)				\
			: "+r" (__ret), "=a" (__old), "+m" (*(ptr))	\
			: "i" (-EFAULT), "q" (__new), "1" (__old)	\
			: "memory"					\
		);							\
		break;							\
	}								\
	case 2:								\
	{								\
		asm volatile("\n"					\
			"1:\t" LOCK_PREFIX "cmpxchgw %4, %2\n"		\
			"2:\n"						\
			"\t.section .fixup, \"ax\"\n"			\
			"3:\tmov     %3, %0\n"				\
			"\tjmp     2b\n"				\
			"\t.previous\n"					\
			_ASM_EXTABLE(1b, 3b)				\
			: "+r" (__ret), "=a" (__old), "+m" (*(ptr))	\
			: "i" (-EFAULT), "r" (__new), "1" (__old)	\
			: "memory"					\
		);							\
		break;							\
	}								\
	case 4:								\
	{								\
		asm volatile("\n"					\
			"1:\t" LOCK_PREFIX "cmpxchgl %4, %2\n"		\
			"2:\n"						\
			"\t.section .fixup, \"ax\"\n"			\
			"3:\tmov     %3, %0\n"				\
			"\tjmp     2b\n"				\
			"\t.previous\n"					\
			_ASM_EXTABLE(1b, 3b)				\
			: "+r" (__ret), "=a" (__old), "+m" (*(ptr))	\
			: "i" (-EFAULT), "r" (__new), "1" (__old)	\
			: "memory"					\
		);							\
		break;							\
	}								\
	case 8:								\
	{								\
		if (!IS_ENABLED(CONFIG_X86_64))				\
			__cmpxchg_wrong_size();				\
									\
		asm volatile("\n"					\
			"1:\t" LOCK_PREFIX "cmpxchgq %4, %2\n"		\
			"2:\n"						\
			"\t.section .fixup, \"ax\"\n"			\
			"3:\tmov     %3, %0\n"				\
			"\tjmp     2b\n"				\
			"\t.previous\n"					\
			_ASM_EXTABLE(1b, 3b)				\
			: "+r" (__ret), "=a" (__old), "+m" (*(ptr))	\
			: "i" (-EFAULT), "r" (__new), "1" (__old)	\
			: "memory"					\
		);							\
		break;							\
	}								\
	default:							\
		__cmpxchg_wrong_size();					\
	}								\
	__uaccess_end();						\
	*__uval = __old;						\
	__ret;								\
})

#define user_atomic_cmpxchg_inatomic(uval, ptr, old, new)		\
({									\
	access_ok(VERIFY_WRITE, (ptr), sizeof(*(ptr))) ?		\
		__user_atomic_cmpxchg_inatomic((uval), (ptr),		\
				(old), (new), sizeof(*(ptr))) :		\
		-EFAULT;						\
})

/*
 * movsl can be slow when source and dest are not both 8-byte aligned
 */
#ifdef CONFIG_X86_INTEL_USERCOPY
extern struct movsl_mask {
	int mask;
} ____cacheline_aligned_in_smp movsl_mask;
#endif

#define ARCH_HAS_NOCACHE_UACCESS 1

#ifdef CONFIG_X86_32
# include <asm/uaccess_32.h>
#else
# include <asm/uaccess_64.h>
#endif

unsigned long __must_check _copy_from_user(void *to, const void __user *from,
					   unsigned n);
unsigned long __must_check _copy_to_user(void __user *to, const void *from,
					 unsigned n);

#ifdef CONFIG_DEBUG_STRICT_USER_COPY_CHECKS
# define copy_user_diag __compiletime_error
#else
# define copy_user_diag __compiletime_warning
#endif

extern void copy_user_diag("copy_from_user() buffer size is too small")
copy_from_user_overflow(void);
extern void copy_user_diag("copy_to_user() buffer size is too small")
copy_to_user_overflow(void) __asm__("copy_from_user_overflow");

#undef copy_user_diag

#ifdef CONFIG_DEBUG_STRICT_USER_COPY_CHECKS

extern void
__compiletime_warning("copy_from_user() buffer size is not provably correct")
__copy_from_user_overflow(void) __asm__("copy_from_user_overflow");
#define __copy_from_user_overflow(size, count) __copy_from_user_overflow()

extern void
__compiletime_warning("copy_to_user() buffer size is not provably correct")
__copy_to_user_overflow(void) __asm__("copy_from_user_overflow");
#define __copy_to_user_overflow(size, count) __copy_to_user_overflow()

#else

static inline void
__copy_from_user_overflow(int size, unsigned long count)
{
	WARN(1, "Buffer overflow detected (%d < %lu)!\n", size, count);
}

#define __copy_to_user_overflow __copy_from_user_overflow

#endif

static inline unsigned long __must_check
copy_from_user(void *to, const void __user *from, unsigned long n)
{
	int sz = __compiletime_object_size(to);

	might_fault();

	/*
	 * While we would like to have the compiler do the checking for us
	 * even in the non-constant size case, any false positives there are
	 * a problem (especially when DEBUG_STRICT_USER_COPY_CHECKS, but even
	 * without - the [hopefully] dangerous looking nature of the warning
	 * would make people go look at the respecitive call sites over and
	 * over again just to find that there's no problem).
	 *
	 * And there are cases where it's just not realistic for the compiler
	 * to prove the count to be in range. For example when multiple call
	 * sites of a helper function - perhaps in different source files -
	 * all doing proper range checking, yet the helper function not doing
	 * so again.
	 *
	 * Therefore limit the compile time checking to the constant size
	 * case, and do only runtime checking for non-constant sizes.
	 */

	if (likely(sz < 0 || sz >= n))
		n = _copy_from_user(to, from, n);
	else if(__builtin_constant_p(n))
		copy_from_user_overflow();
	else
		__copy_from_user_overflow(sz, n);

	return n;
}

static inline unsigned long __must_check
copy_to_user(void __user *to, const void *from, unsigned long n)
{
	int sz = __compiletime_object_size(from);

	might_fault();

	/* See the comment in copy_from_user() above. */
	if (likely(sz < 0 || sz >= n))
		n = _copy_to_user(to, from, n);
	else if(__builtin_constant_p(n))
		copy_to_user_overflow();
	else
		__copy_to_user_overflow(sz, n);

	return n;
}

#undef __copy_from_user_overflow
#undef __copy_to_user_overflow

/*
<<<<<<< HEAD
 * We rely on the nested NMI work to allow atomic faults from the NMI path; the
 * nested NMI paths are careful to preserve CR2.
 *
 * Caller must use pagefault_enable/disable, or run in interrupt context,
 * and also do a uaccess_ok() check
 */
#define __copy_from_user_nmi __copy_from_user_inatomic
=======
 * The "unsafe" user accesses aren't really "unsafe", but the naming
 * is a big fat warning: you have to not only do the access_ok()
 * checking before using them, but you have to surround them with the
 * user_access_begin/end() pair.
 */
#define user_access_begin()	__uaccess_begin()
#define user_access_end()	__uaccess_end()

#define unsafe_put_user(x, ptr)						\
({										\
	int __pu_err;								\
	__put_user_size((x), (ptr), sizeof(*(ptr)), __pu_err, -EFAULT);		\
	__builtin_expect(__pu_err, 0);						\
})

#define unsafe_get_user(x, ptr)						\
({										\
	int __gu_err;								\
	unsigned long __gu_val;							\
	__get_user_size(__gu_val, (ptr), sizeof(*(ptr)), __gu_err, -EFAULT);	\
	(x) = (__force __typeof__(*(ptr)))__gu_val;				\
	__builtin_expect(__gu_err, 0);						\
})
>>>>>>> 9fd4470f

#endif /* _ASM_X86_UACCESS_H */
<|MERGE_RESOLUTION|>--- conflicted
+++ resolved
@@ -763,7 +763,6 @@
 #undef __copy_to_user_overflow
 
 /*
-<<<<<<< HEAD
  * We rely on the nested NMI work to allow atomic faults from the NMI path; the
  * nested NMI paths are careful to preserve CR2.
  *
@@ -771,7 +770,8 @@
  * and also do a uaccess_ok() check
  */
 #define __copy_from_user_nmi __copy_from_user_inatomic
-=======
+
+/*
  * The "unsafe" user accesses aren't really "unsafe", but the naming
  * is a big fat warning: you have to not only do the access_ok()
  * checking before using them, but you have to surround them with the
@@ -795,6 +795,5 @@
 	(x) = (__force __typeof__(*(ptr)))__gu_val;				\
 	__builtin_expect(__gu_err, 0);						\
 })
->>>>>>> 9fd4470f
 
 #endif /* _ASM_X86_UACCESS_H */

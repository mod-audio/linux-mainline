// SPDX-License-Identifier: GPL-2.0-only
/*
 * Record and handle CPU attributes.
 *
 * Copyright (C) 2014 ARM Ltd.
 */
#include <asm/arch_timer.h>
#include <asm/cache.h>
#include <asm/cpu.h>
#include <asm/cputype.h>
#include <asm/cpufeature.h>
#include <asm/fpsimd.h>

#include <linux/bitops.h>
#include <linux/bug.h>
#include <linux/compat.h>
#include <linux/elf.h>
#include <linux/init.h>
#include <linux/kernel.h>
#include <linux/personality.h>
#include <linux/preempt.h>
#include <linux/printk.h>
#include <linux/seq_file.h>
#include <linux/sched.h>
#include <linux/smp.h>
#include <linux/delay.h>

/*
 * In case the boot CPU is hotpluggable, we record its initial state and
 * current state separately. Certain system registers may contain different
 * values depending on configuration at or after reset.
 */
DEFINE_PER_CPU(struct cpuinfo_arm64, cpu_data);
static struct cpuinfo_arm64 boot_cpu_data;

static const char *icache_policy_str[] = {
	[ICACHE_POLICY_VPIPT]		= "VPIPT",
	[ICACHE_POLICY_RESERVED]	= "RESERVED/UNKNOWN",
	[ICACHE_POLICY_VIPT]		= "VIPT",
	[ICACHE_POLICY_PIPT]		= "PIPT",
};

unsigned long __icache_flags;

static const char *const hwcap_str[] = {
	[KERNEL_HWCAP_FP]		= "fp",
	[KERNEL_HWCAP_ASIMD]		= "asimd",
	[KERNEL_HWCAP_EVTSTRM]		= "evtstrm",
	[KERNEL_HWCAP_AES]		= "aes",
	[KERNEL_HWCAP_PMULL]		= "pmull",
	[KERNEL_HWCAP_SHA1]		= "sha1",
	[KERNEL_HWCAP_SHA2]		= "sha2",
	[KERNEL_HWCAP_CRC32]		= "crc32",
	[KERNEL_HWCAP_ATOMICS]		= "atomics",
	[KERNEL_HWCAP_FPHP]		= "fphp",
	[KERNEL_HWCAP_ASIMDHP]		= "asimdhp",
	[KERNEL_HWCAP_CPUID]		= "cpuid",
	[KERNEL_HWCAP_ASIMDRDM]		= "asimdrdm",
	[KERNEL_HWCAP_JSCVT]		= "jscvt",
	[KERNEL_HWCAP_FCMA]		= "fcma",
	[KERNEL_HWCAP_LRCPC]		= "lrcpc",
	[KERNEL_HWCAP_DCPOP]		= "dcpop",
	[KERNEL_HWCAP_SHA3]		= "sha3",
	[KERNEL_HWCAP_SM3]		= "sm3",
	[KERNEL_HWCAP_SM4]		= "sm4",
	[KERNEL_HWCAP_ASIMDDP]		= "asimddp",
	[KERNEL_HWCAP_SHA512]		= "sha512",
	[KERNEL_HWCAP_SVE]		= "sve",
	[KERNEL_HWCAP_ASIMDFHM]		= "asimdfhm",
	[KERNEL_HWCAP_DIT]		= "dit",
	[KERNEL_HWCAP_USCAT]		= "uscat",
	[KERNEL_HWCAP_ILRCPC]		= "ilrcpc",
	[KERNEL_HWCAP_FLAGM]		= "flagm",
	[KERNEL_HWCAP_SSBS]		= "ssbs",
	[KERNEL_HWCAP_SB]		= "sb",
	[KERNEL_HWCAP_PACA]		= "paca",
	[KERNEL_HWCAP_PACG]		= "pacg",
	[KERNEL_HWCAP_DCPODP]		= "dcpodp",
	[KERNEL_HWCAP_SVE2]		= "sve2",
	[KERNEL_HWCAP_SVEAES]		= "sveaes",
	[KERNEL_HWCAP_SVEPMULL]		= "svepmull",
	[KERNEL_HWCAP_SVEBITPERM]	= "svebitperm",
	[KERNEL_HWCAP_SVESHA3]		= "svesha3",
	[KERNEL_HWCAP_SVESM4]		= "svesm4",
	[KERNEL_HWCAP_FLAGM2]		= "flagm2",
	[KERNEL_HWCAP_FRINT]		= "frint",
	[KERNEL_HWCAP_SVEI8MM]		= "svei8mm",
	[KERNEL_HWCAP_SVEF32MM]		= "svef32mm",
	[KERNEL_HWCAP_SVEF64MM]		= "svef64mm",
	[KERNEL_HWCAP_SVEBF16]		= "svebf16",
	[KERNEL_HWCAP_I8MM]		= "i8mm",
	[KERNEL_HWCAP_BF16]		= "bf16",
	[KERNEL_HWCAP_DGH]		= "dgh",
	[KERNEL_HWCAP_RNG]		= "rng",
	[KERNEL_HWCAP_BTI]		= "bti",
	[KERNEL_HWCAP_MTE]		= "mte",
	[KERNEL_HWCAP_ECV]		= "ecv",
<<<<<<< HEAD
=======
	[KERNEL_HWCAP_AFP]		= "afp",
	[KERNEL_HWCAP_RPRES]		= "rpres",
>>>>>>> 754e0b0e
};

#ifdef CONFIG_COMPAT
#define COMPAT_KERNEL_HWCAP(x)	const_ilog2(COMPAT_HWCAP_ ## x)
static const char *const compat_hwcap_str[] = {
	[COMPAT_KERNEL_HWCAP(SWP)]	= "swp",
	[COMPAT_KERNEL_HWCAP(HALF)]	= "half",
	[COMPAT_KERNEL_HWCAP(THUMB)]	= "thumb",
	[COMPAT_KERNEL_HWCAP(26BIT)]	= NULL,	/* Not possible on arm64 */
	[COMPAT_KERNEL_HWCAP(FAST_MULT)] = "fastmult",
	[COMPAT_KERNEL_HWCAP(FPA)]	= NULL,	/* Not possible on arm64 */
	[COMPAT_KERNEL_HWCAP(VFP)]	= "vfp",
	[COMPAT_KERNEL_HWCAP(EDSP)]	= "edsp",
	[COMPAT_KERNEL_HWCAP(JAVA)]	= NULL,	/* Not possible on arm64 */
	[COMPAT_KERNEL_HWCAP(IWMMXT)]	= NULL,	/* Not possible on arm64 */
	[COMPAT_KERNEL_HWCAP(CRUNCH)]	= NULL,	/* Not possible on arm64 */
	[COMPAT_KERNEL_HWCAP(THUMBEE)]	= NULL,	/* Not possible on arm64 */
	[COMPAT_KERNEL_HWCAP(NEON)]	= "neon",
	[COMPAT_KERNEL_HWCAP(VFPv3)]	= "vfpv3",
	[COMPAT_KERNEL_HWCAP(VFPV3D16)]	= NULL,	/* Not possible on arm64 */
	[COMPAT_KERNEL_HWCAP(TLS)]	= "tls",
	[COMPAT_KERNEL_HWCAP(VFPv4)]	= "vfpv4",
	[COMPAT_KERNEL_HWCAP(IDIVA)]	= "idiva",
	[COMPAT_KERNEL_HWCAP(IDIVT)]	= "idivt",
	[COMPAT_KERNEL_HWCAP(VFPD32)]	= NULL,	/* Not possible on arm64 */
	[COMPAT_KERNEL_HWCAP(LPAE)]	= "lpae",
	[COMPAT_KERNEL_HWCAP(EVTSTRM)]	= "evtstrm",
};

#define COMPAT_KERNEL_HWCAP2(x)	const_ilog2(COMPAT_HWCAP2_ ## x)
static const char *const compat_hwcap2_str[] = {
	[COMPAT_KERNEL_HWCAP2(AES)]	= "aes",
	[COMPAT_KERNEL_HWCAP2(PMULL)]	= "pmull",
	[COMPAT_KERNEL_HWCAP2(SHA1)]	= "sha1",
	[COMPAT_KERNEL_HWCAP2(SHA2)]	= "sha2",
	[COMPAT_KERNEL_HWCAP2(CRC32)]	= "crc32",
};
#endif /* CONFIG_COMPAT */

static int c_show(struct seq_file *m, void *v)
{
	int i, j;
	bool compat = personality(current->personality) == PER_LINUX32;

	for_each_online_cpu(i) {
		struct cpuinfo_arm64 *cpuinfo = &per_cpu(cpu_data, i);
		u32 midr = cpuinfo->reg_midr;

		/*
		 * glibc reads /proc/cpuinfo to determine the number of
		 * online processors, looking for lines beginning with
		 * "processor".  Give glibc what it expects.
		 */
		seq_printf(m, "processor\t: %d\n", i);
		if (compat)
			seq_printf(m, "model name\t: ARMv8 Processor rev %d (%s)\n",
				   MIDR_REVISION(midr), COMPAT_ELF_PLATFORM);

		seq_printf(m, "BogoMIPS\t: %lu.%02lu\n",
			   loops_per_jiffy / (500000UL/HZ),
			   loops_per_jiffy / (5000UL/HZ) % 100);

		/*
		 * Dump out the common processor features in a single line.
		 * Userspace should read the hwcaps with getauxval(AT_HWCAP)
		 * rather than attempting to parse this, but there's a body of
		 * software which does already (at least for 32-bit).
		 */
		seq_puts(m, "Features\t:");
		if (compat) {
#ifdef CONFIG_COMPAT
			for (j = 0; j < ARRAY_SIZE(compat_hwcap_str); j++) {
				if (compat_elf_hwcap & (1 << j)) {
					/*
					 * Warn once if any feature should not
					 * have been present on arm64 platform.
					 */
					if (WARN_ON_ONCE(!compat_hwcap_str[j]))
						continue;

					seq_printf(m, " %s", compat_hwcap_str[j]);
				}
			}

			for (j = 0; j < ARRAY_SIZE(compat_hwcap2_str); j++)
				if (compat_elf_hwcap2 & (1 << j))
					seq_printf(m, " %s", compat_hwcap2_str[j]);
#endif /* CONFIG_COMPAT */
		} else {
			for (j = 0; j < ARRAY_SIZE(hwcap_str); j++)
				if (cpu_have_feature(j))
					seq_printf(m, " %s", hwcap_str[j]);
		}
		seq_puts(m, "\n");

		seq_printf(m, "CPU implementer\t: 0x%02x\n",
			   MIDR_IMPLEMENTOR(midr));
		seq_printf(m, "CPU architecture: 8\n");
		seq_printf(m, "CPU variant\t: 0x%x\n", MIDR_VARIANT(midr));
		seq_printf(m, "CPU part\t: 0x%03x\n", MIDR_PARTNUM(midr));
		seq_printf(m, "CPU revision\t: %d\n\n", MIDR_REVISION(midr));
	}

	return 0;
}

static void *c_start(struct seq_file *m, loff_t *pos)
{
	return *pos < 1 ? (void *)1 : NULL;
}

static void *c_next(struct seq_file *m, void *v, loff_t *pos)
{
	++*pos;
	return NULL;
}

static void c_stop(struct seq_file *m, void *v)
{
}

const struct seq_operations cpuinfo_op = {
	.start	= c_start,
	.next	= c_next,
	.stop	= c_stop,
	.show	= c_show
};


static struct kobj_type cpuregs_kobj_type = {
	.sysfs_ops = &kobj_sysfs_ops,
};

/*
 * The ARM ARM uses the phrase "32-bit register" to describe a register
 * whose upper 32 bits are RES0 (per C5.1.1, ARM DDI 0487A.i), however
 * no statement is made as to whether the upper 32 bits will or will not
 * be made use of in future, and between ARM DDI 0487A.c and ARM DDI
 * 0487A.d CLIDR_EL1 was expanded from 32-bit to 64-bit.
 *
 * Thus, while both MIDR_EL1 and REVIDR_EL1 are described as 32-bit
 * registers, we expose them both as 64 bit values to cater for possible
 * future expansion without an ABI break.
 */
#define kobj_to_cpuinfo(kobj)	container_of(kobj, struct cpuinfo_arm64, kobj)
#define CPUREGS_ATTR_RO(_name, _field)						\
	static ssize_t _name##_show(struct kobject *kobj,			\
			struct kobj_attribute *attr, char *buf)			\
	{									\
		struct cpuinfo_arm64 *info = kobj_to_cpuinfo(kobj);		\
										\
		if (info->reg_midr)						\
			return sprintf(buf, "0x%016llx\n", info->reg_##_field);	\
		else								\
			return 0;						\
	}									\
	static struct kobj_attribute cpuregs_attr_##_name = __ATTR_RO(_name)

CPUREGS_ATTR_RO(midr_el1, midr);
CPUREGS_ATTR_RO(revidr_el1, revidr);

static struct attribute *cpuregs_id_attrs[] = {
	&cpuregs_attr_midr_el1.attr,
	&cpuregs_attr_revidr_el1.attr,
	NULL
};

static const struct attribute_group cpuregs_attr_group = {
	.attrs = cpuregs_id_attrs,
	.name = "identification"
};

static int cpuid_cpu_online(unsigned int cpu)
{
	int rc;
	struct device *dev;
	struct cpuinfo_arm64 *info = &per_cpu(cpu_data, cpu);

	dev = get_cpu_device(cpu);
	if (!dev) {
		rc = -ENODEV;
		goto out;
	}
	rc = kobject_add(&info->kobj, &dev->kobj, "regs");
	if (rc)
		goto out;
	rc = sysfs_create_group(&info->kobj, &cpuregs_attr_group);
	if (rc)
		kobject_del(&info->kobj);
out:
	return rc;
}

static int cpuid_cpu_offline(unsigned int cpu)
{
	struct device *dev;
	struct cpuinfo_arm64 *info = &per_cpu(cpu_data, cpu);

	dev = get_cpu_device(cpu);
	if (!dev)
		return -ENODEV;
	if (info->kobj.parent) {
		sysfs_remove_group(&info->kobj, &cpuregs_attr_group);
		kobject_del(&info->kobj);
	}

	return 0;
}

static int __init cpuinfo_regs_init(void)
{
	int cpu, ret;

	for_each_possible_cpu(cpu) {
		struct cpuinfo_arm64 *info = &per_cpu(cpu_data, cpu);

		kobject_init(&info->kobj, &cpuregs_kobj_type);
	}

	ret = cpuhp_setup_state(CPUHP_AP_ONLINE_DYN, "arm64/cpuinfo:online",
				cpuid_cpu_online, cpuid_cpu_offline);
	if (ret < 0) {
		pr_err("cpuinfo: failed to register hotplug callbacks.\n");
		return ret;
	}
	return 0;
}
device_initcall(cpuinfo_regs_init);

static void cpuinfo_detect_icache_policy(struct cpuinfo_arm64 *info)
{
	unsigned int cpu = smp_processor_id();
	u32 l1ip = CTR_L1IP(info->reg_ctr);

	switch (l1ip) {
	case ICACHE_POLICY_PIPT:
		break;
	case ICACHE_POLICY_VPIPT:
		set_bit(ICACHEF_VPIPT, &__icache_flags);
		break;
	case ICACHE_POLICY_RESERVED:
	case ICACHE_POLICY_VIPT:
		/* Assume aliasing */
		set_bit(ICACHEF_ALIASING, &__icache_flags);
		break;
	}

	pr_info("Detected %s I-cache on CPU%d\n", icache_policy_str[l1ip], cpu);
}

static void __cpuinfo_store_cpu_32bit(struct cpuinfo_32bit *info)
{
	info->reg_id_dfr0 = read_cpuid(ID_DFR0_EL1);
	info->reg_id_dfr1 = read_cpuid(ID_DFR1_EL1);
	info->reg_id_isar0 = read_cpuid(ID_ISAR0_EL1);
	info->reg_id_isar1 = read_cpuid(ID_ISAR1_EL1);
	info->reg_id_isar2 = read_cpuid(ID_ISAR2_EL1);
	info->reg_id_isar3 = read_cpuid(ID_ISAR3_EL1);
	info->reg_id_isar4 = read_cpuid(ID_ISAR4_EL1);
	info->reg_id_isar5 = read_cpuid(ID_ISAR5_EL1);
	info->reg_id_isar6 = read_cpuid(ID_ISAR6_EL1);
	info->reg_id_mmfr0 = read_cpuid(ID_MMFR0_EL1);
	info->reg_id_mmfr1 = read_cpuid(ID_MMFR1_EL1);
	info->reg_id_mmfr2 = read_cpuid(ID_MMFR2_EL1);
	info->reg_id_mmfr3 = read_cpuid(ID_MMFR3_EL1);
	info->reg_id_mmfr4 = read_cpuid(ID_MMFR4_EL1);
	info->reg_id_mmfr5 = read_cpuid(ID_MMFR5_EL1);
	info->reg_id_pfr0 = read_cpuid(ID_PFR0_EL1);
	info->reg_id_pfr1 = read_cpuid(ID_PFR1_EL1);
	info->reg_id_pfr2 = read_cpuid(ID_PFR2_EL1);

	info->reg_mvfr0 = read_cpuid(MVFR0_EL1);
	info->reg_mvfr1 = read_cpuid(MVFR1_EL1);
	info->reg_mvfr2 = read_cpuid(MVFR2_EL1);
}

static void __cpuinfo_store_cpu(struct cpuinfo_arm64 *info)
{
	info->reg_cntfrq = arch_timer_get_cntfrq();
	/*
	 * Use the effective value of the CTR_EL0 than the raw value
	 * exposed by the CPU. CTR_EL0.IDC field value must be interpreted
	 * with the CLIDR_EL1 fields to avoid triggering false warnings
	 * when there is a mismatch across the CPUs. Keep track of the
	 * effective value of the CTR_EL0 in our internal records for
	 * accurate sanity check and feature enablement.
	 */
	info->reg_ctr = read_cpuid_effective_cachetype();
	info->reg_dczid = read_cpuid(DCZID_EL0);
	info->reg_midr = read_cpuid_id();
	info->reg_revidr = read_cpuid(REVIDR_EL1);

	info->reg_id_aa64dfr0 = read_cpuid(ID_AA64DFR0_EL1);
	info->reg_id_aa64dfr1 = read_cpuid(ID_AA64DFR1_EL1);
	info->reg_id_aa64isar0 = read_cpuid(ID_AA64ISAR0_EL1);
	info->reg_id_aa64isar1 = read_cpuid(ID_AA64ISAR1_EL1);
	info->reg_id_aa64isar2 = read_cpuid(ID_AA64ISAR2_EL1);
	info->reg_id_aa64mmfr0 = read_cpuid(ID_AA64MMFR0_EL1);
	info->reg_id_aa64mmfr1 = read_cpuid(ID_AA64MMFR1_EL1);
	info->reg_id_aa64mmfr2 = read_cpuid(ID_AA64MMFR2_EL1);
	info->reg_id_aa64pfr0 = read_cpuid(ID_AA64PFR0_EL1);
	info->reg_id_aa64pfr1 = read_cpuid(ID_AA64PFR1_EL1);
	info->reg_id_aa64zfr0 = read_cpuid(ID_AA64ZFR0_EL1);

	if (id_aa64pfr1_mte(info->reg_id_aa64pfr1))
		info->reg_gmid = read_cpuid(GMID_EL1);

	if (id_aa64pfr0_32bit_el0(info->reg_id_aa64pfr0))
		__cpuinfo_store_cpu_32bit(&info->aarch32);

	if (IS_ENABLED(CONFIG_ARM64_SVE) &&
	    id_aa64pfr0_sve(info->reg_id_aa64pfr0))
		info->reg_zcr = read_zcr_features();

	cpuinfo_detect_icache_policy(info);
}

void cpuinfo_store_cpu(void)
{
	struct cpuinfo_arm64 *info = this_cpu_ptr(&cpu_data);
	__cpuinfo_store_cpu(info);
	update_cpu_features(smp_processor_id(), info, &boot_cpu_data);
}

void __init cpuinfo_store_boot_cpu(void)
{
	struct cpuinfo_arm64 *info = &per_cpu(cpu_data, 0);
	__cpuinfo_store_cpu(info);

	boot_cpu_data = *info;
	init_cpu_features(&boot_cpu_data);
}<|MERGE_RESOLUTION|>--- conflicted
+++ resolved
@@ -95,11 +95,8 @@
 	[KERNEL_HWCAP_BTI]		= "bti",
 	[KERNEL_HWCAP_MTE]		= "mte",
 	[KERNEL_HWCAP_ECV]		= "ecv",
-<<<<<<< HEAD
-=======
 	[KERNEL_HWCAP_AFP]		= "afp",
 	[KERNEL_HWCAP_RPRES]		= "rpres",
->>>>>>> 754e0b0e
 };
 
 #ifdef CONFIG_COMPAT

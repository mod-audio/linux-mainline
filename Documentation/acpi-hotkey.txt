--- conflicted
+++ resolved
@@ -34,10 +34,5 @@
 created.  Please use command "cat /proc/acpi/hotkey/polling_method" 
 to retrieve it.
 
-<<<<<<< HEAD
-Note: Use cmdline "acpi_specific_hotkey" to enable legacy platform
-specific drivers.
-=======
 Note: Use cmdline "acpi_generic_hotkey" to over-ride
-loading any platform specific drivers.
->>>>>>> 30e332f3
+platform-specific with generic driver.
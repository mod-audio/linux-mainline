/* SPDX-License-Identifier: GPL-2.0 */
/*
 * Portions Copyright (C) 1992 Drew Eckhardt
 */
#ifndef _LINUX_BLKDEV_H
#define _LINUX_BLKDEV_H

#include <linux/types.h>
#include <linux/blk_types.h>
#include <linux/device.h>
#include <linux/list.h>
#include <linux/llist.h>
#include <linux/minmax.h>
#include <linux/timer.h>
#include <linux/workqueue.h>
#include <linux/wait.h>
#include <linux/bio.h>
#include <linux/gfp.h>
#include <linux/kdev_t.h>
#include <linux/rcupdate.h>
#include <linux/percpu-refcount.h>
#include <linux/blkzoned.h>
#include <linux/sched.h>
#include <linux/sbitmap.h>
#include <linux/srcu.h>
#include <linux/uuid.h>
#include <linux/xarray.h>

struct module;
struct request_queue;
struct elevator_queue;
struct blk_trace;
struct request;
struct sg_io_hdr;
struct blkcg_gq;
struct blk_flush_queue;
struct kiocb;
struct pr_ops;
struct rq_qos;
struct blk_queue_stats;
struct blk_stat_callback;
struct blk_crypto_profile;

extern const struct device_type disk_type;
extern struct device_type part_type;
extern struct class block_class;

/* Must be consistent with blk_mq_poll_stats_bkt() */
#define BLK_MQ_POLL_STATS_BKTS 16

/* Doing classic polling */
#define BLK_MQ_POLL_CLASSIC -1

/*
 * Maximum number of blkcg policies allowed to be registered concurrently.
 * Defined here to simplify include dependency.
 */
#define BLKCG_MAX_POLS		6

#define DISK_MAX_PARTS			256
#define DISK_NAME_LEN			32

#define PARTITION_META_INFO_VOLNAMELTH	64
/*
 * Enough for the string representation of any kind of UUID plus NULL.
 * EFI UUID is 36 characters. MSDOS UUID is 11 characters.
 */
#define PARTITION_META_INFO_UUIDLTH	(UUID_STRING_LEN + 1)

struct partition_meta_info {
	char uuid[PARTITION_META_INFO_UUIDLTH];
	u8 volname[PARTITION_META_INFO_VOLNAMELTH];
};

/**
 * DOC: genhd capability flags
 *
 * ``GENHD_FL_REMOVABLE``: indicates that the block device gives access to
 * removable media.  When set, the device remains present even when media is not
 * inserted.  Shall not be set for devices which are removed entirely when the
 * media is removed.
 *
 * ``GENHD_FL_HIDDEN``: the block device is hidden; it doesn't produce events,
 * doesn't appear in sysfs, and can't be opened from userspace or using
 * blkdev_get*. Used for the underlying components of multipath devices.
 *
 * ``GENHD_FL_NO_PART``: partition support is disabled.  The kernel will not
 * scan for partitions from add_disk, and users can't add partitions manually.
 *
 */
enum {
	GENHD_FL_REMOVABLE			= 1 << 0,
	GENHD_FL_HIDDEN				= 1 << 1,
	GENHD_FL_NO_PART			= 1 << 2,
};

enum {
	DISK_EVENT_MEDIA_CHANGE			= 1 << 0, /* media changed */
	DISK_EVENT_EJECT_REQUEST		= 1 << 1, /* eject requested */
};

enum {
	/* Poll even if events_poll_msecs is unset */
	DISK_EVENT_FLAG_POLL			= 1 << 0,
	/* Forward events to udev */
	DISK_EVENT_FLAG_UEVENT			= 1 << 1,
	/* Block event polling when open for exclusive write */
	DISK_EVENT_FLAG_BLOCK_ON_EXCL_WRITE	= 1 << 2,
};

struct disk_events;
struct badblocks;

struct blk_integrity {
	const struct blk_integrity_profile	*profile;
	unsigned char				flags;
	unsigned char				tuple_size;
	unsigned char				interval_exp;
	unsigned char				tag_size;
};

struct gendisk {
	/*
	 * major/first_minor/minors should not be set by any new driver, the
	 * block core will take care of allocating them automatically.
	 */
	int major;
	int first_minor;
	int minors;

	char disk_name[DISK_NAME_LEN];	/* name of major driver */

	unsigned short events;		/* supported events */
	unsigned short event_flags;	/* flags related to event processing */

	struct xarray part_tbl;
	struct block_device *part0;

	const struct block_device_operations *fops;
	struct request_queue *queue;
	void *private_data;

	int flags;
	unsigned long state;
#define GD_NEED_PART_SCAN		0
#define GD_READ_ONLY			1
#define GD_DEAD				2
#define GD_NATIVE_CAPACITY		3
#define GD_ADDED			4
<<<<<<< HEAD
=======
#define GD_SUPPRESS_PART_SCAN		5
>>>>>>> 88084a3d

	struct mutex open_mutex;	/* open/close mutex */
	unsigned open_partitions;	/* number of open partitions */

	struct backing_dev_info	*bdi;
	struct kobject *slave_dir;
#ifdef CONFIG_BLOCK_HOLDER_DEPRECATED
	struct list_head slave_bdevs;
#endif
	struct timer_rand_state *random;
	atomic_t sync_io;		/* RAID */
	struct disk_events *ev;
#ifdef  CONFIG_BLK_DEV_INTEGRITY
	struct kobject integrity_kobj;
#endif	/* CONFIG_BLK_DEV_INTEGRITY */
#if IS_ENABLED(CONFIG_CDROM)
	struct cdrom_device_info *cdi;
#endif
	int node_id;
	struct badblocks *bb;
	struct lockdep_map lockdep_map;
	u64 diskseq;
};

static inline bool disk_live(struct gendisk *disk)
{
	return !inode_unhashed(disk->part0->bd_inode);
}

<<<<<<< HEAD
=======
/**
 * disk_openers - returns how many openers are there for a disk
 * @disk: disk to check
 *
 * This returns the number of openers for a disk.  Note that this value is only
 * stable if disk->open_mutex is held.
 *
 * Note: Due to a quirk in the block layer open code, each open partition is
 * only counted once even if there are multiple openers.
 */
static inline unsigned int disk_openers(struct gendisk *disk)
{
	return atomic_read(&disk->part0->bd_openers);
}

>>>>>>> 88084a3d
/*
 * The gendisk is refcounted by the part0 block_device, and the bd_device
 * therein is also used for device model presentation in sysfs.
 */
#define dev_to_disk(device) \
	(dev_to_bdev(device)->bd_disk)
#define disk_to_dev(disk) \
	(&((disk)->part0->bd_device))

#if IS_REACHABLE(CONFIG_CDROM)
#define disk_to_cdi(disk)	((disk)->cdi)
#else
#define disk_to_cdi(disk)	NULL
#endif

static inline dev_t disk_devt(struct gendisk *disk)
{
	return MKDEV(disk->major, disk->first_minor);
}

static inline int blk_validate_block_size(unsigned long bsize)
{
	if (bsize < 512 || bsize > PAGE_SIZE || !is_power_of_2(bsize))
		return -EINVAL;

	return 0;
}

static inline bool blk_op_is_passthrough(unsigned int op)
{
	op &= REQ_OP_MASK;
	return op == REQ_OP_DRV_IN || op == REQ_OP_DRV_OUT;
}

/*
 * Zoned block device models (zoned limit).
 *
 * Note: This needs to be ordered from the least to the most severe
 * restrictions for the inheritance in blk_stack_limits() to work.
 */
enum blk_zoned_model {
	BLK_ZONED_NONE = 0,	/* Regular block device */
	BLK_ZONED_HA,		/* Host-aware zoned block device */
	BLK_ZONED_HM,		/* Host-managed zoned block device */
};

/*
 * BLK_BOUNCE_NONE:	never bounce (default)
 * BLK_BOUNCE_HIGH:	bounce all highmem pages
 */
enum blk_bounce {
	BLK_BOUNCE_NONE,
	BLK_BOUNCE_HIGH,
};

struct queue_limits {
	enum blk_bounce		bounce;
	unsigned long		seg_boundary_mask;
	unsigned long		virt_boundary_mask;

	unsigned int		max_hw_sectors;
	unsigned int		max_dev_sectors;
	unsigned int		chunk_sectors;
	unsigned int		max_sectors;
	unsigned int		max_segment_size;
	unsigned int		physical_block_size;
	unsigned int		logical_block_size;
	unsigned int		alignment_offset;
	unsigned int		io_min;
	unsigned int		io_opt;
	unsigned int		max_discard_sectors;
	unsigned int		max_hw_discard_sectors;
<<<<<<< HEAD
=======
	unsigned int		max_secure_erase_sectors;
>>>>>>> 88084a3d
	unsigned int		max_write_zeroes_sectors;
	unsigned int		max_zone_append_sectors;
	unsigned int		discard_granularity;
	unsigned int		discard_alignment;
	unsigned int		zone_write_granularity;

	unsigned short		max_segments;
	unsigned short		max_integrity_segments;
	unsigned short		max_discard_segments;

	unsigned char		misaligned;
	unsigned char		discard_misaligned;
	unsigned char		raid_partial_stripes_expensive;
	enum blk_zoned_model	zoned;
};

typedef int (*report_zones_cb)(struct blk_zone *zone, unsigned int idx,
			       void *data);

void blk_queue_set_zoned(struct gendisk *disk, enum blk_zoned_model model);

#ifdef CONFIG_BLK_DEV_ZONED

#define BLK_ALL_ZONES  ((unsigned int)-1)
int blkdev_report_zones(struct block_device *bdev, sector_t sector,
			unsigned int nr_zones, report_zones_cb cb, void *data);
unsigned int blkdev_nr_zones(struct gendisk *disk);
extern int blkdev_zone_mgmt(struct block_device *bdev, enum req_opf op,
			    sector_t sectors, sector_t nr_sectors,
			    gfp_t gfp_mask);
int blk_revalidate_disk_zones(struct gendisk *disk,
			      void (*update_driver_data)(struct gendisk *disk));

extern int blkdev_report_zones_ioctl(struct block_device *bdev, fmode_t mode,
				     unsigned int cmd, unsigned long arg);
extern int blkdev_zone_mgmt_ioctl(struct block_device *bdev, fmode_t mode,
				  unsigned int cmd, unsigned long arg);

#else /* CONFIG_BLK_DEV_ZONED */

static inline unsigned int blkdev_nr_zones(struct gendisk *disk)
{
	return 0;
}

static inline int blkdev_report_zones_ioctl(struct block_device *bdev,
					    fmode_t mode, unsigned int cmd,
					    unsigned long arg)
{
	return -ENOTTY;
}

static inline int blkdev_zone_mgmt_ioctl(struct block_device *bdev,
					 fmode_t mode, unsigned int cmd,
					 unsigned long arg)
{
	return -ENOTTY;
}

#endif /* CONFIG_BLK_DEV_ZONED */

/*
 * Independent access ranges: struct blk_independent_access_range describes
 * a range of contiguous sectors that can be accessed using device command
 * execution resources that are independent from the resources used for
 * other access ranges. This is typically found with single-LUN multi-actuator
 * HDDs where each access range is served by a different set of heads.
 * The set of independent ranges supported by the device is defined using
 * struct blk_independent_access_ranges. The independent ranges must not overlap
 * and must include all sectors within the disk capacity (no sector holes
 * allowed).
 * For a device with multiple ranges, requests targeting sectors in different
 * ranges can be executed in parallel. A request can straddle an access range
 * boundary.
 */
struct blk_independent_access_range {
	struct kobject		kobj;
	sector_t		sector;
	sector_t		nr_sectors;
};

struct blk_independent_access_ranges {
	struct kobject				kobj;
	bool					sysfs_registered;
	unsigned int				nr_ia_ranges;
	struct blk_independent_access_range	ia_range[];
};

struct request_queue {
	struct request		*last_merge;
	struct elevator_queue	*elevator;

	struct percpu_ref	q_usage_counter;

	struct blk_queue_stats	*stats;
	struct rq_qos		*rq_qos;

	const struct blk_mq_ops	*mq_ops;

	/* sw queues */
	struct blk_mq_ctx __percpu	*queue_ctx;

	unsigned int		queue_depth;

	/* hw dispatch queues */
	struct xarray		hctx_table;
	unsigned int		nr_hw_queues;

	/*
	 * The queue owner gets to use this for whatever they like.
	 * ll_rw_blk doesn't touch it.
	 */
	void			*queuedata;

	/*
	 * various queue flags, see QUEUE_* below
	 */
	unsigned long		queue_flags;
	/*
	 * Number of contexts that have called blk_set_pm_only(). If this
	 * counter is above zero then only RQF_PM requests are processed.
	 */
	atomic_t		pm_only;

	/*
	 * ida allocated id for this queue.  Used to index queues from
	 * ioctx.
	 */
	int			id;

	spinlock_t		queue_lock;

	struct gendisk		*disk;

	/*
	 * queue kobject
	 */
	struct kobject kobj;

	/*
	 * mq queue kobject
	 */
	struct kobject *mq_kobj;

#ifdef  CONFIG_BLK_DEV_INTEGRITY
	struct blk_integrity integrity;
#endif	/* CONFIG_BLK_DEV_INTEGRITY */

#ifdef CONFIG_PM
	struct device		*dev;
	enum rpm_status		rpm_status;
#endif

	/*
	 * queue settings
	 */
	unsigned long		nr_requests;	/* Max # of requests */

	unsigned int		dma_pad_mask;
	unsigned int		dma_alignment;

#ifdef CONFIG_BLK_INLINE_ENCRYPTION
	struct blk_crypto_profile *crypto_profile;
	struct kobject *crypto_kobject;
#endif

	unsigned int		rq_timeout;
	int			poll_nsec;

	struct blk_stat_callback	*poll_cb;
	struct blk_rq_stat	*poll_stat;

	struct timer_list	timeout;
	struct work_struct	timeout_work;

	atomic_t		nr_active_requests_shared_tags;

	struct blk_mq_tags	*sched_shared_tags;

	struct list_head	icq_list;
#ifdef CONFIG_BLK_CGROUP
	DECLARE_BITMAP		(blkcg_pols, BLKCG_MAX_POLS);
	struct blkcg_gq		*root_blkg;
	struct list_head	blkg_list;
#endif

	struct queue_limits	limits;

	unsigned int		required_elevator_features;

#ifdef CONFIG_BLK_DEV_ZONED
	/*
	 * Zoned block device information for request dispatch control.
	 * nr_zones is the total number of zones of the device. This is always
	 * 0 for regular block devices. conv_zones_bitmap is a bitmap of nr_zones
	 * bits which indicates if a zone is conventional (bit set) or
	 * sequential (bit clear). seq_zones_wlock is a bitmap of nr_zones
	 * bits which indicates if a zone is write locked, that is, if a write
	 * request targeting the zone was dispatched. All three fields are
	 * initialized by the low level device driver (e.g. scsi/sd.c).
	 * Stacking drivers (device mappers) may or may not initialize
	 * these fields.
	 *
	 * Reads of this information must be protected with blk_queue_enter() /
	 * blk_queue_exit(). Modifying this information is only allowed while
	 * no requests are being processed. See also blk_mq_freeze_queue() and
	 * blk_mq_unfreeze_queue().
	 */
	unsigned int		nr_zones;
	unsigned long		*conv_zones_bitmap;
	unsigned long		*seq_zones_wlock;
	unsigned int		max_open_zones;
	unsigned int		max_active_zones;
#endif /* CONFIG_BLK_DEV_ZONED */

	int			node;
#ifdef CONFIG_BLK_DEV_IO_TRACE
	struct blk_trace __rcu	*blk_trace;
#endif
	/*
	 * for flush operations
	 */
	struct blk_flush_queue	*fq;

	struct list_head	requeue_list;
	spinlock_t		requeue_lock;
	struct delayed_work	requeue_work;

	struct mutex		sysfs_lock;
	struct mutex		sysfs_dir_lock;

	/*
	 * for reusing dead hctx instance in case of updating
	 * nr_hw_queues
	 */
	struct list_head	unused_hctx_list;
	spinlock_t		unused_hctx_lock;

	int			mq_freeze_depth;

#ifdef CONFIG_BLK_DEV_THROTTLING
	/* Throttle data */
	struct throtl_data *td;
#endif
	struct rcu_head		rcu_head;
	wait_queue_head_t	mq_freeze_wq;
	/*
	 * Protect concurrent access to q_usage_counter by
	 * percpu_ref_kill() and percpu_ref_reinit().
	 */
	struct mutex		mq_freeze_lock;

	int			quiesce_depth;

	struct blk_mq_tag_set	*tag_set;
	struct list_head	tag_set_list;
	struct bio_set		bio_split;

	struct dentry		*debugfs_dir;
	struct dentry		*sched_debugfs_dir;
	struct dentry		*rqos_debugfs_dir;
	/*
	 * Serializes all debugfs metadata operations using the above dentries.
	 */
	struct mutex		debugfs_mutex;

	bool			mq_sysfs_init_done;

	/*
	 * Independent sector access ranges. This is always NULL for
	 * devices that do not have multiple independent access ranges.
	 */
	struct blk_independent_access_ranges *ia_ranges;

	/**
	 * @srcu: Sleepable RCU. Use as lock when type of the request queue
	 * is blocking (BLK_MQ_F_BLOCKING). Must be the last member
	 */
	struct srcu_struct	srcu[];
};

/* Keep blk_queue_flag_name[] in sync with the definitions below */
#define QUEUE_FLAG_STOPPED	0	/* queue is stopped */
#define QUEUE_FLAG_DYING	1	/* queue being torn down */
#define QUEUE_FLAG_HAS_SRCU	2	/* SRCU is allocated */
#define QUEUE_FLAG_NOMERGES     3	/* disable merge attempts */
#define QUEUE_FLAG_SAME_COMP	4	/* complete on same CPU-group */
#define QUEUE_FLAG_FAIL_IO	5	/* fake timeout */
#define QUEUE_FLAG_NONROT	6	/* non-rotational device (SSD) */
#define QUEUE_FLAG_VIRT		QUEUE_FLAG_NONROT /* paravirt device */
#define QUEUE_FLAG_IO_STAT	7	/* do disk/partitions IO accounting */
#define QUEUE_FLAG_NOXMERGES	9	/* No extended merges */
#define QUEUE_FLAG_ADD_RANDOM	10	/* Contributes to random pool */
#define QUEUE_FLAG_SAME_FORCE	12	/* force complete on same CPU */
#define QUEUE_FLAG_DEAD		13	/* queue tear-down finished */
#define QUEUE_FLAG_INIT_DONE	14	/* queue is initialized */
#define QUEUE_FLAG_STABLE_WRITES 15	/* don't modify blks until WB is done */
#define QUEUE_FLAG_POLL		16	/* IO polling enabled if set */
#define QUEUE_FLAG_WC		17	/* Write back caching */
#define QUEUE_FLAG_FUA		18	/* device supports FUA writes */
#define QUEUE_FLAG_DAX		19	/* device supports DAX */
#define QUEUE_FLAG_STATS	20	/* track IO start and completion times */
#define QUEUE_FLAG_REGISTERED	22	/* queue has been registered to a disk */
#define QUEUE_FLAG_QUIESCED	24	/* queue has been quiesced */
#define QUEUE_FLAG_PCI_P2PDMA	25	/* device supports PCI p2p requests */
#define QUEUE_FLAG_ZONE_RESETALL 26	/* supports Zone Reset All */
#define QUEUE_FLAG_RQ_ALLOC_TIME 27	/* record rq->alloc_time_ns */
#define QUEUE_FLAG_HCTX_ACTIVE	28	/* at least one blk-mq hctx is active */
#define QUEUE_FLAG_NOWAIT       29	/* device supports NOWAIT */
#define QUEUE_FLAG_SQ_SCHED     30	/* single queue style io dispatch */

#define QUEUE_FLAG_MQ_DEFAULT	((1 << QUEUE_FLAG_IO_STAT) |		\
				 (1 << QUEUE_FLAG_SAME_COMP) |		\
				 (1 << QUEUE_FLAG_NOWAIT))

void blk_queue_flag_set(unsigned int flag, struct request_queue *q);
void blk_queue_flag_clear(unsigned int flag, struct request_queue *q);
bool blk_queue_flag_test_and_set(unsigned int flag, struct request_queue *q);

#define blk_queue_stopped(q)	test_bit(QUEUE_FLAG_STOPPED, &(q)->queue_flags)
#define blk_queue_dying(q)	test_bit(QUEUE_FLAG_DYING, &(q)->queue_flags)
#define blk_queue_has_srcu(q)	test_bit(QUEUE_FLAG_HAS_SRCU, &(q)->queue_flags)
#define blk_queue_dead(q)	test_bit(QUEUE_FLAG_DEAD, &(q)->queue_flags)
#define blk_queue_init_done(q)	test_bit(QUEUE_FLAG_INIT_DONE, &(q)->queue_flags)
#define blk_queue_nomerges(q)	test_bit(QUEUE_FLAG_NOMERGES, &(q)->queue_flags)
#define blk_queue_noxmerges(q)	\
	test_bit(QUEUE_FLAG_NOXMERGES, &(q)->queue_flags)
#define blk_queue_nonrot(q)	test_bit(QUEUE_FLAG_NONROT, &(q)->queue_flags)
#define blk_queue_stable_writes(q) \
	test_bit(QUEUE_FLAG_STABLE_WRITES, &(q)->queue_flags)
#define blk_queue_io_stat(q)	test_bit(QUEUE_FLAG_IO_STAT, &(q)->queue_flags)
#define blk_queue_add_random(q)	test_bit(QUEUE_FLAG_ADD_RANDOM, &(q)->queue_flags)
#define blk_queue_zone_resetall(q)	\
	test_bit(QUEUE_FLAG_ZONE_RESETALL, &(q)->queue_flags)
#define blk_queue_dax(q)	test_bit(QUEUE_FLAG_DAX, &(q)->queue_flags)
#define blk_queue_pci_p2pdma(q)	\
	test_bit(QUEUE_FLAG_PCI_P2PDMA, &(q)->queue_flags)
#ifdef CONFIG_BLK_RQ_ALLOC_TIME
#define blk_queue_rq_alloc_time(q)	\
	test_bit(QUEUE_FLAG_RQ_ALLOC_TIME, &(q)->queue_flags)
#else
#define blk_queue_rq_alloc_time(q)	false
#endif

#define blk_noretry_request(rq) \
	((rq)->cmd_flags & (REQ_FAILFAST_DEV|REQ_FAILFAST_TRANSPORT| \
			     REQ_FAILFAST_DRIVER))
#define blk_queue_quiesced(q)	test_bit(QUEUE_FLAG_QUIESCED, &(q)->queue_flags)
#define blk_queue_pm_only(q)	atomic_read(&(q)->pm_only)
#define blk_queue_registered(q)	test_bit(QUEUE_FLAG_REGISTERED, &(q)->queue_flags)
#define blk_queue_nowait(q)	test_bit(QUEUE_FLAG_NOWAIT, &(q)->queue_flags)
#define blk_queue_sq_sched(q)	test_bit(QUEUE_FLAG_SQ_SCHED, &(q)->queue_flags)

extern void blk_set_pm_only(struct request_queue *q);
extern void blk_clear_pm_only(struct request_queue *q);

#define list_entry_rq(ptr)	list_entry((ptr), struct request, queuelist)

#define dma_map_bvec(dev, bv, dir, attrs) \
	dma_map_page_attrs(dev, (bv)->bv_page, (bv)->bv_offset, (bv)->bv_len, \
	(dir), (attrs))

static inline bool queue_is_mq(struct request_queue *q)
{
	return q->mq_ops;
}

#ifdef CONFIG_PM
static inline enum rpm_status queue_rpm_status(struct request_queue *q)
{
	return q->rpm_status;
}
#else
static inline enum rpm_status queue_rpm_status(struct request_queue *q)
{
	return RPM_ACTIVE;
}
#endif

static inline enum blk_zoned_model
blk_queue_zoned_model(struct request_queue *q)
{
	if (IS_ENABLED(CONFIG_BLK_DEV_ZONED))
		return q->limits.zoned;
	return BLK_ZONED_NONE;
}

static inline bool blk_queue_is_zoned(struct request_queue *q)
{
	switch (blk_queue_zoned_model(q)) {
	case BLK_ZONED_HA:
	case BLK_ZONED_HM:
		return true;
	default:
		return false;
	}
}

static inline sector_t blk_queue_zone_sectors(struct request_queue *q)
{
	return blk_queue_is_zoned(q) ? q->limits.chunk_sectors : 0;
}

#ifdef CONFIG_BLK_DEV_ZONED
static inline unsigned int blk_queue_nr_zones(struct request_queue *q)
{
	return blk_queue_is_zoned(q) ? q->nr_zones : 0;
}

static inline unsigned int blk_queue_zone_no(struct request_queue *q,
					     sector_t sector)
{
	if (!blk_queue_is_zoned(q))
		return 0;
	return sector >> ilog2(q->limits.chunk_sectors);
}

static inline bool blk_queue_zone_is_seq(struct request_queue *q,
					 sector_t sector)
{
	if (!blk_queue_is_zoned(q))
		return false;
	if (!q->conv_zones_bitmap)
		return true;
	return !test_bit(blk_queue_zone_no(q, sector), q->conv_zones_bitmap);
}

static inline void blk_queue_max_open_zones(struct request_queue *q,
		unsigned int max_open_zones)
{
	q->max_open_zones = max_open_zones;
}

static inline unsigned int queue_max_open_zones(const struct request_queue *q)
{
	return q->max_open_zones;
}

static inline void blk_queue_max_active_zones(struct request_queue *q,
		unsigned int max_active_zones)
{
	q->max_active_zones = max_active_zones;
}

static inline unsigned int queue_max_active_zones(const struct request_queue *q)
{
	return q->max_active_zones;
}
#else /* CONFIG_BLK_DEV_ZONED */
static inline unsigned int blk_queue_nr_zones(struct request_queue *q)
{
	return 0;
}
static inline bool blk_queue_zone_is_seq(struct request_queue *q,
					 sector_t sector)
{
	return false;
}
static inline unsigned int blk_queue_zone_no(struct request_queue *q,
					     sector_t sector)
{
	return 0;
}
static inline unsigned int queue_max_open_zones(const struct request_queue *q)
{
	return 0;
}
static inline unsigned int queue_max_active_zones(const struct request_queue *q)
{
	return 0;
}
#endif /* CONFIG_BLK_DEV_ZONED */

static inline unsigned int blk_queue_depth(struct request_queue *q)
{
	if (q->queue_depth)
		return q->queue_depth;

	return q->nr_requests;
}

/*
 * default timeout for SG_IO if none specified
 */
#define BLK_DEFAULT_SG_TIMEOUT	(60 * HZ)
#define BLK_MIN_SG_TIMEOUT	(7 * HZ)

/* This should not be used directly - use rq_for_each_segment */
#define for_each_bio(_bio)		\
	for (; _bio; _bio = _bio->bi_next)

int __must_check device_add_disk(struct device *parent, struct gendisk *disk,
				 const struct attribute_group **groups);
static inline int __must_check add_disk(struct gendisk *disk)
{
	return device_add_disk(NULL, disk, NULL);
}
void del_gendisk(struct gendisk *gp);
void invalidate_disk(struct gendisk *disk);
void set_disk_ro(struct gendisk *disk, bool read_only);
void disk_uevent(struct gendisk *disk, enum kobject_action action);

static inline int get_disk_ro(struct gendisk *disk)
{
	return disk->part0->bd_read_only ||
		test_bit(GD_READ_ONLY, &disk->state);
}

static inline int bdev_read_only(struct block_device *bdev)
{
	return bdev->bd_read_only || get_disk_ro(bdev->bd_disk);
}

bool set_capacity_and_notify(struct gendisk *disk, sector_t size);
bool disk_force_media_change(struct gendisk *disk, unsigned int events);

void add_disk_randomness(struct gendisk *disk) __latent_entropy;
void rand_initialize_disk(struct gendisk *disk);

static inline sector_t get_start_sect(struct block_device *bdev)
{
	return bdev->bd_start_sect;
}

static inline sector_t bdev_nr_sectors(struct block_device *bdev)
{
	return bdev->bd_nr_sectors;
}

static inline loff_t bdev_nr_bytes(struct block_device *bdev)
{
	return (loff_t)bdev_nr_sectors(bdev) << SECTOR_SHIFT;
}

static inline sector_t get_capacity(struct gendisk *disk)
{
	return bdev_nr_sectors(disk->part0);
}

static inline u64 sb_bdev_nr_blocks(struct super_block *sb)
{
	return bdev_nr_sectors(sb->s_bdev) >>
		(sb->s_blocksize_bits - SECTOR_SHIFT);
}

int bdev_disk_changed(struct gendisk *disk, bool invalidate);

struct gendisk *__alloc_disk_node(struct request_queue *q, int node_id,
		struct lock_class_key *lkclass);
void put_disk(struct gendisk *disk);
struct gendisk *__blk_alloc_disk(int node, struct lock_class_key *lkclass);

/**
 * blk_alloc_disk - allocate a gendisk structure
 * @node_id: numa node to allocate on
 *
 * Allocate and pre-initialize a gendisk structure for use with BIO based
 * drivers.
 *
 * Context: can sleep
 */
#define blk_alloc_disk(node_id)						\
({									\
	static struct lock_class_key __key;				\
									\
	__blk_alloc_disk(node_id, &__key);				\
})
void blk_cleanup_disk(struct gendisk *disk);

int __register_blkdev(unsigned int major, const char *name,
		void (*probe)(dev_t devt));
#define register_blkdev(major, name) \
	__register_blkdev(major, name, NULL)
void unregister_blkdev(unsigned int major, const char *name);

bool bdev_check_media_change(struct block_device *bdev);
int __invalidate_device(struct block_device *bdev, bool kill_dirty);
void set_capacity(struct gendisk *disk, sector_t size);

#ifdef CONFIG_BLOCK_HOLDER_DEPRECATED
int bd_link_disk_holder(struct block_device *bdev, struct gendisk *disk);
void bd_unlink_disk_holder(struct block_device *bdev, struct gendisk *disk);
int bd_register_pending_holders(struct gendisk *disk);
#else
static inline int bd_link_disk_holder(struct block_device *bdev,
				      struct gendisk *disk)
{
	return 0;
}
static inline void bd_unlink_disk_holder(struct block_device *bdev,
					 struct gendisk *disk)
{
}
static inline int bd_register_pending_holders(struct gendisk *disk)
{
	return 0;
}
#endif /* CONFIG_BLOCK_HOLDER_DEPRECATED */

dev_t part_devt(struct gendisk *disk, u8 partno);
void inc_diskseq(struct gendisk *disk);
dev_t blk_lookup_devt(const char *name, int partno);
void blk_request_module(dev_t devt);

extern int blk_register_queue(struct gendisk *disk);
extern void blk_unregister_queue(struct gendisk *disk);
void submit_bio_noacct(struct bio *bio);

extern int blk_lld_busy(struct request_queue *q);
extern void blk_queue_split(struct bio **);
extern int blk_queue_enter(struct request_queue *q, blk_mq_req_flags_t flags);
extern void blk_queue_exit(struct request_queue *q);
extern void blk_sync_queue(struct request_queue *q);

/* Helper to convert REQ_OP_XXX to its string format XXX */
extern const char *blk_op_str(unsigned int op);

int blk_status_to_errno(blk_status_t status);
blk_status_t errno_to_blk_status(int errno);

/* only poll the hardware once, don't continue until a completion was found */
#define BLK_POLL_ONESHOT		(1 << 0)
/* do not sleep to wait for the expected completion time */
#define BLK_POLL_NOSLEEP		(1 << 1)
int bio_poll(struct bio *bio, struct io_comp_batch *iob, unsigned int flags);
int iocb_bio_iopoll(struct kiocb *kiocb, struct io_comp_batch *iob,
			unsigned int flags);

static inline struct request_queue *bdev_get_queue(struct block_device *bdev)
{
	return bdev->bd_queue;	/* this is never NULL */
}

#ifdef CONFIG_BLK_DEV_ZONED

/* Helper to convert BLK_ZONE_ZONE_XXX to its string format XXX */
const char *blk_zone_cond_str(enum blk_zone_cond zone_cond);

static inline unsigned int bio_zone_no(struct bio *bio)
{
	return blk_queue_zone_no(bdev_get_queue(bio->bi_bdev),
				 bio->bi_iter.bi_sector);
}

static inline unsigned int bio_zone_is_seq(struct bio *bio)
{
	return blk_queue_zone_is_seq(bdev_get_queue(bio->bi_bdev),
				     bio->bi_iter.bi_sector);
}
#endif /* CONFIG_BLK_DEV_ZONED */

static inline unsigned int blk_queue_get_max_sectors(struct request_queue *q,
						     int op)
{
	if (unlikely(op == REQ_OP_DISCARD || op == REQ_OP_SECURE_ERASE))
		return min(q->limits.max_discard_sectors,
			   UINT_MAX >> SECTOR_SHIFT);

	if (unlikely(op == REQ_OP_WRITE_ZEROES))
		return q->limits.max_write_zeroes_sectors;

	return q->limits.max_sectors;
}

/*
 * Return maximum size of a request at given offset. Only valid for
 * file system requests.
 */
static inline unsigned int blk_max_size_offset(struct request_queue *q,
					       sector_t offset,
					       unsigned int chunk_sectors)
{
	if (!chunk_sectors) {
		if (q->limits.chunk_sectors)
			chunk_sectors = q->limits.chunk_sectors;
		else
			return q->limits.max_sectors;
	}

	if (likely(is_power_of_2(chunk_sectors)))
		chunk_sectors -= offset & (chunk_sectors - 1);
	else
		chunk_sectors -= sector_div(offset, chunk_sectors);

	return min(q->limits.max_sectors, chunk_sectors);
}

/*
 * Access functions for manipulating queue properties
 */
extern void blk_cleanup_queue(struct request_queue *);
void blk_queue_bounce_limit(struct request_queue *q, enum blk_bounce limit);
extern void blk_queue_max_hw_sectors(struct request_queue *, unsigned int);
extern void blk_queue_chunk_sectors(struct request_queue *, unsigned int);
extern void blk_queue_max_segments(struct request_queue *, unsigned short);
extern void blk_queue_max_discard_segments(struct request_queue *,
		unsigned short);
void blk_queue_max_secure_erase_sectors(struct request_queue *q,
		unsigned int max_sectors);
extern void blk_queue_max_segment_size(struct request_queue *, unsigned int);
extern void blk_queue_max_discard_sectors(struct request_queue *q,
		unsigned int max_discard_sectors);
extern void blk_queue_max_write_zeroes_sectors(struct request_queue *q,
		unsigned int max_write_same_sectors);
extern void blk_queue_logical_block_size(struct request_queue *, unsigned int);
extern void blk_queue_max_zone_append_sectors(struct request_queue *q,
		unsigned int max_zone_append_sectors);
extern void blk_queue_physical_block_size(struct request_queue *, unsigned int);
void blk_queue_zone_write_granularity(struct request_queue *q,
				      unsigned int size);
extern void blk_queue_alignment_offset(struct request_queue *q,
				       unsigned int alignment);
void disk_update_readahead(struct gendisk *disk);
extern void blk_limits_io_min(struct queue_limits *limits, unsigned int min);
extern void blk_queue_io_min(struct request_queue *q, unsigned int min);
extern void blk_limits_io_opt(struct queue_limits *limits, unsigned int opt);
extern void blk_queue_io_opt(struct request_queue *q, unsigned int opt);
extern void blk_set_queue_depth(struct request_queue *q, unsigned int depth);
extern void blk_set_default_limits(struct queue_limits *lim);
extern void blk_set_stacking_limits(struct queue_limits *lim);
extern int blk_stack_limits(struct queue_limits *t, struct queue_limits *b,
			    sector_t offset);
extern void disk_stack_limits(struct gendisk *disk, struct block_device *bdev,
			      sector_t offset);
extern void blk_queue_update_dma_pad(struct request_queue *, unsigned int);
extern void blk_queue_segment_boundary(struct request_queue *, unsigned long);
extern void blk_queue_virt_boundary(struct request_queue *, unsigned long);
extern void blk_queue_dma_alignment(struct request_queue *, int);
extern void blk_queue_update_dma_alignment(struct request_queue *, int);
extern void blk_queue_rq_timeout(struct request_queue *, unsigned int);
extern void blk_queue_write_cache(struct request_queue *q, bool enabled, bool fua);

struct blk_independent_access_ranges *
disk_alloc_independent_access_ranges(struct gendisk *disk, int nr_ia_ranges);
void disk_set_independent_access_ranges(struct gendisk *disk,
				struct blk_independent_access_ranges *iars);

/*
 * Elevator features for blk_queue_required_elevator_features:
 */
/* Supports zoned block devices sequential write constraint */
#define ELEVATOR_F_ZBD_SEQ_WRITE	(1U << 0)

extern void blk_queue_required_elevator_features(struct request_queue *q,
						 unsigned int features);
extern bool blk_queue_can_use_dma_map_merging(struct request_queue *q,
					      struct device *dev);

bool __must_check blk_get_queue(struct request_queue *);
extern void blk_put_queue(struct request_queue *);

void blk_mark_disk_dead(struct gendisk *disk);

#ifdef CONFIG_BLOCK
/*
 * blk_plug permits building a queue of related requests by holding the I/O
 * fragments for a short period. This allows merging of sequential requests
 * into single larger request. As the requests are moved from a per-task list to
 * the device's request_queue in a batch, this results in improved scalability
 * as the lock contention for request_queue lock is reduced.
 *
 * It is ok not to disable preemption when adding the request to the plug list
 * or when attempting a merge. For details, please see schedule() where
 * blk_flush_plug() is called.
 */
struct blk_plug {
	struct request *mq_list; /* blk-mq requests */

	/* if ios_left is > 1, we can batch tag/rq allocations */
	struct request *cached_rq;
	unsigned short nr_ios;

	unsigned short rq_count;

	bool multiple_queues;
	bool has_elevator;
	bool nowait;

	struct list_head cb_list; /* md requires an unplug callback */
};

struct blk_plug_cb;
typedef void (*blk_plug_cb_fn)(struct blk_plug_cb *, bool);
struct blk_plug_cb {
	struct list_head list;
	blk_plug_cb_fn callback;
	void *data;
};
extern struct blk_plug_cb *blk_check_plugged(blk_plug_cb_fn unplug,
					     void *data, int size);
extern void blk_start_plug(struct blk_plug *);
extern void blk_start_plug_nr_ios(struct blk_plug *, unsigned short);
extern void blk_finish_plug(struct blk_plug *);

void __blk_flush_plug(struct blk_plug *plug, bool from_schedule);
static inline void blk_flush_plug(struct blk_plug *plug, bool async)
{
	if (plug)
		__blk_flush_plug(plug, async);
}

int blkdev_issue_flush(struct block_device *bdev);
long nr_blockdev_pages(void);
#else /* CONFIG_BLOCK */
struct blk_plug {
};

static inline void blk_start_plug_nr_ios(struct blk_plug *plug,
					 unsigned short nr_ios)
{
}

static inline void blk_start_plug(struct blk_plug *plug)
{
}

static inline void blk_finish_plug(struct blk_plug *plug)
{
}

static inline void blk_flush_plug(struct blk_plug *plug, bool async)
{
}

static inline int blkdev_issue_flush(struct block_device *bdev)
{
	return 0;
}

static inline long nr_blockdev_pages(void)
{
	return 0;
}
#endif /* CONFIG_BLOCK */

extern void blk_io_schedule(void);

<<<<<<< HEAD
#define BLKDEV_DISCARD_SECURE	(1 << 0)	/* issue a secure erase */

extern int blkdev_issue_discard(struct block_device *bdev, sector_t sector,
		sector_t nr_sects, gfp_t gfp_mask, unsigned long flags);
extern int __blkdev_issue_discard(struct block_device *bdev, sector_t sector,
		sector_t nr_sects, gfp_t gfp_mask, int flags,
		struct bio **biop);
=======
int blkdev_issue_discard(struct block_device *bdev, sector_t sector,
		sector_t nr_sects, gfp_t gfp_mask);
int __blkdev_issue_discard(struct block_device *bdev, sector_t sector,
		sector_t nr_sects, gfp_t gfp_mask, struct bio **biop);
int blkdev_issue_secure_erase(struct block_device *bdev, sector_t sector,
		sector_t nr_sects, gfp_t gfp);
>>>>>>> 88084a3d

#define BLKDEV_ZERO_NOUNMAP	(1 << 0)  /* do not free blocks */
#define BLKDEV_ZERO_NOFALLBACK	(1 << 1)  /* don't write explicit zeroes */

extern int __blkdev_issue_zeroout(struct block_device *bdev, sector_t sector,
		sector_t nr_sects, gfp_t gfp_mask, struct bio **biop,
		unsigned flags);
extern int blkdev_issue_zeroout(struct block_device *bdev, sector_t sector,
		sector_t nr_sects, gfp_t gfp_mask, unsigned flags);

static inline int sb_issue_discard(struct super_block *sb, sector_t block,
		sector_t nr_blocks, gfp_t gfp_mask, unsigned long flags)
{
	return blkdev_issue_discard(sb->s_bdev,
				    block << (sb->s_blocksize_bits -
					      SECTOR_SHIFT),
				    nr_blocks << (sb->s_blocksize_bits -
						  SECTOR_SHIFT),
				    gfp_mask);
}
static inline int sb_issue_zeroout(struct super_block *sb, sector_t block,
		sector_t nr_blocks, gfp_t gfp_mask)
{
	return blkdev_issue_zeroout(sb->s_bdev,
				    block << (sb->s_blocksize_bits -
					      SECTOR_SHIFT),
				    nr_blocks << (sb->s_blocksize_bits -
						  SECTOR_SHIFT),
				    gfp_mask, 0);
}

static inline bool bdev_is_partition(struct block_device *bdev)
{
	return bdev->bd_partno;
}

enum blk_default_limits {
	BLK_MAX_SEGMENTS	= 128,
	BLK_SAFE_MAX_SECTORS	= 255,
	BLK_DEF_MAX_SECTORS	= 2560,
	BLK_MAX_SEGMENT_SIZE	= 65536,
	BLK_SEG_BOUNDARY_MASK	= 0xFFFFFFFFUL,
};

static inline unsigned long queue_segment_boundary(const struct request_queue *q)
{
	return q->limits.seg_boundary_mask;
}

static inline unsigned long queue_virt_boundary(const struct request_queue *q)
{
	return q->limits.virt_boundary_mask;
}

static inline unsigned int queue_max_sectors(const struct request_queue *q)
{
	return q->limits.max_sectors;
}

static inline unsigned int queue_max_bytes(struct request_queue *q)
{
	return min_t(unsigned int, queue_max_sectors(q), INT_MAX >> 9) << 9;
}

static inline unsigned int queue_max_hw_sectors(const struct request_queue *q)
{
	return q->limits.max_hw_sectors;
}

static inline unsigned short queue_max_segments(const struct request_queue *q)
{
	return q->limits.max_segments;
}

static inline unsigned short queue_max_discard_segments(const struct request_queue *q)
{
	return q->limits.max_discard_segments;
}

static inline unsigned int queue_max_segment_size(const struct request_queue *q)
{
	return q->limits.max_segment_size;
}

static inline unsigned int queue_max_zone_append_sectors(const struct request_queue *q)
{

	const struct queue_limits *l = &q->limits;

	return min(l->max_zone_append_sectors, l->max_sectors);
}

static inline unsigned int
bdev_max_zone_append_sectors(struct block_device *bdev)
{
	return queue_max_zone_append_sectors(bdev_get_queue(bdev));
}

static inline unsigned queue_logical_block_size(const struct request_queue *q)
{
	int retval = 512;

	if (q && q->limits.logical_block_size)
		retval = q->limits.logical_block_size;

	return retval;
}

static inline unsigned int bdev_logical_block_size(struct block_device *bdev)
{
	return queue_logical_block_size(bdev_get_queue(bdev));
}

static inline unsigned int queue_physical_block_size(const struct request_queue *q)
{
	return q->limits.physical_block_size;
}

static inline unsigned int bdev_physical_block_size(struct block_device *bdev)
{
	return queue_physical_block_size(bdev_get_queue(bdev));
}

static inline unsigned int queue_io_min(const struct request_queue *q)
{
	return q->limits.io_min;
}

static inline int bdev_io_min(struct block_device *bdev)
{
	return queue_io_min(bdev_get_queue(bdev));
}

static inline unsigned int queue_io_opt(const struct request_queue *q)
{
	return q->limits.io_opt;
}

static inline int bdev_io_opt(struct block_device *bdev)
{
	return queue_io_opt(bdev_get_queue(bdev));
}

static inline unsigned int
queue_zone_write_granularity(const struct request_queue *q)
{
	return q->limits.zone_write_granularity;
}

static inline unsigned int
bdev_zone_write_granularity(struct block_device *bdev)
{
	return queue_zone_write_granularity(bdev_get_queue(bdev));
}

int bdev_alignment_offset(struct block_device *bdev);
unsigned int bdev_discard_alignment(struct block_device *bdev);

static inline unsigned int bdev_max_discard_sectors(struct block_device *bdev)
{
	return bdev_get_queue(bdev)->limits.max_discard_sectors;
}

static inline unsigned int bdev_discard_granularity(struct block_device *bdev)
{
	return bdev_get_queue(bdev)->limits.discard_granularity;
}

static inline unsigned int
bdev_max_secure_erase_sectors(struct block_device *bdev)
{
	return bdev_get_queue(bdev)->limits.max_secure_erase_sectors;
}

static inline unsigned int bdev_write_zeroes_sectors(struct block_device *bdev)
{
	struct request_queue *q = bdev_get_queue(bdev);

	if (q)
		return q->limits.max_write_zeroes_sectors;

	return 0;
}

static inline bool bdev_nonrot(struct block_device *bdev)
{
	return blk_queue_nonrot(bdev_get_queue(bdev));
}

<<<<<<< HEAD
static inline unsigned int bdev_write_zeroes_sectors(struct block_device *bdev)
=======
static inline bool bdev_stable_writes(struct block_device *bdev)
{
	return test_bit(QUEUE_FLAG_STABLE_WRITES,
			&bdev_get_queue(bdev)->queue_flags);
}

static inline bool bdev_write_cache(struct block_device *bdev)
>>>>>>> 88084a3d
{
	return test_bit(QUEUE_FLAG_WC, &bdev_get_queue(bdev)->queue_flags);
}

static inline bool bdev_fua(struct block_device *bdev)
{
	return test_bit(QUEUE_FLAG_FUA, &bdev_get_queue(bdev)->queue_flags);
}

static inline enum blk_zoned_model bdev_zoned_model(struct block_device *bdev)
{
	struct request_queue *q = bdev_get_queue(bdev);

	if (q)
		return blk_queue_zoned_model(q);

	return BLK_ZONED_NONE;
}

static inline bool bdev_is_zoned(struct block_device *bdev)
{
	struct request_queue *q = bdev_get_queue(bdev);

	if (q)
		return blk_queue_is_zoned(q);

	return false;
}

static inline sector_t bdev_zone_sectors(struct block_device *bdev)
{
	struct request_queue *q = bdev_get_queue(bdev);

	if (q)
		return blk_queue_zone_sectors(q);
	return 0;
}

static inline unsigned int bdev_max_open_zones(struct block_device *bdev)
{
	struct request_queue *q = bdev_get_queue(bdev);

	if (q)
		return queue_max_open_zones(q);
	return 0;
}

static inline unsigned int bdev_max_active_zones(struct block_device *bdev)
{
	struct request_queue *q = bdev_get_queue(bdev);

	if (q)
		return queue_max_active_zones(q);
	return 0;
}

static inline int queue_dma_alignment(const struct request_queue *q)
{
	return q ? q->dma_alignment : 511;
}

static inline int blk_rq_aligned(struct request_queue *q, unsigned long addr,
				 unsigned int len)
{
	unsigned int alignment = queue_dma_alignment(q) | q->dma_pad_mask;
	return !(addr & alignment) && !(len & alignment);
}

/* assumes size > 256 */
static inline unsigned int blksize_bits(unsigned int size)
{
	unsigned int bits = 8;
	do {
		bits++;
		size >>= 1;
	} while (size > 256);
	return bits;
}

static inline unsigned int block_size(struct block_device *bdev)
{
	return 1 << bdev->bd_inode->i_blkbits;
}

int kblockd_schedule_work(struct work_struct *work);
int kblockd_mod_delayed_work_on(int cpu, struct delayed_work *dwork, unsigned long delay);

#define MODULE_ALIAS_BLOCKDEV(major,minor) \
	MODULE_ALIAS("block-major-" __stringify(major) "-" __stringify(minor))
#define MODULE_ALIAS_BLOCKDEV_MAJOR(major) \
	MODULE_ALIAS("block-major-" __stringify(major) "-*")

#ifdef CONFIG_BLK_INLINE_ENCRYPTION

bool blk_crypto_register(struct blk_crypto_profile *profile,
			 struct request_queue *q);

#else /* CONFIG_BLK_INLINE_ENCRYPTION */

static inline bool blk_crypto_register(struct blk_crypto_profile *profile,
				       struct request_queue *q)
{
	return true;
}

#endif /* CONFIG_BLK_INLINE_ENCRYPTION */

enum blk_unique_id {
	/* these match the Designator Types specified in SPC */
	BLK_UID_T10	= 1,
	BLK_UID_EUI64	= 2,
	BLK_UID_NAA	= 3,
};

#define NFL4_UFLG_MASK			0x0000003F

struct block_device_operations {
	void (*submit_bio)(struct bio *bio);
	int (*poll_bio)(struct bio *bio, struct io_comp_batch *iob,
			unsigned int flags);
	int (*open) (struct block_device *, fmode_t);
	void (*release) (struct gendisk *, fmode_t);
	int (*rw_page)(struct block_device *, sector_t, struct page *, unsigned int);
	int (*ioctl) (struct block_device *, fmode_t, unsigned, unsigned long);
	int (*compat_ioctl) (struct block_device *, fmode_t, unsigned, unsigned long);
	unsigned int (*check_events) (struct gendisk *disk,
				      unsigned int clearing);
	void (*unlock_native_capacity) (struct gendisk *);
	int (*getgeo)(struct block_device *, struct hd_geometry *);
	int (*set_read_only)(struct block_device *bdev, bool ro);
	void (*free_disk)(struct gendisk *disk);
	/* this callback is with swap_lock and sometimes page table lock held */
	void (*swap_slot_free_notify) (struct block_device *, unsigned long);
	int (*report_zones)(struct gendisk *, sector_t sector,
			unsigned int nr_zones, report_zones_cb cb, void *data);
	char *(*devnode)(struct gendisk *disk, umode_t *mode);
	/* returns the length of the identifier or a negative errno: */
	int (*get_unique_id)(struct gendisk *disk, u8 id[16],
			enum blk_unique_id id_type);
	struct module *owner;
	const struct pr_ops *pr_ops;

	/*
	 * Special callback for probing GPT entry at a given sector.
	 * Needed by Android devices, used by GPT scanner and MMC blk
	 * driver.
	 */
	int (*alternative_gpt_sector)(struct gendisk *disk, sector_t *sector);
};

#ifdef CONFIG_COMPAT
extern int blkdev_compat_ptr_ioctl(struct block_device *, fmode_t,
				      unsigned int, unsigned long);
#else
#define blkdev_compat_ptr_ioctl NULL
#endif

extern int bdev_read_page(struct block_device *, sector_t, struct page *);
extern int bdev_write_page(struct block_device *, sector_t, struct page *,
						struct writeback_control *);

static inline void blk_wake_io_task(struct task_struct *waiter)
{
	/*
	 * If we're polling, the task itself is doing the completions. For
	 * that case, we don't need to signal a wakeup, it's enough to just
	 * mark us as RUNNING.
	 */
	if (waiter == current)
		__set_current_state(TASK_RUNNING);
	else
		wake_up_process(waiter);
}

unsigned long bdev_start_io_acct(struct block_device *bdev,
				 unsigned int sectors, unsigned int op,
				 unsigned long start_time);
void bdev_end_io_acct(struct block_device *bdev, unsigned int op,
		unsigned long start_time);

void bio_start_io_acct_time(struct bio *bio, unsigned long start_time);
unsigned long bio_start_io_acct(struct bio *bio);
void bio_end_io_acct_remapped(struct bio *bio, unsigned long start_time,
		struct block_device *orig_bdev);

/**
 * bio_end_io_acct - end I/O accounting for bio based drivers
 * @bio:	bio to end account for
 * @start_time:	start time returned by bio_start_io_acct()
 */
static inline void bio_end_io_acct(struct bio *bio, unsigned long start_time)
{
	return bio_end_io_acct_remapped(bio, start_time, bio->bi_bdev);
}

int bdev_read_only(struct block_device *bdev);
int set_blocksize(struct block_device *bdev, int size);

const char *bdevname(struct block_device *bdev, char *buffer);
int lookup_bdev(const char *pathname, dev_t *dev);

void blkdev_show(struct seq_file *seqf, off_t offset);

#define BDEVNAME_SIZE	32	/* Largest string for a blockdev identifier */
#define BDEVT_SIZE	10	/* Largest string for MAJ:MIN for blkdev */
#ifdef CONFIG_BLOCK
#define BLKDEV_MAJOR_MAX	512
#else
#define BLKDEV_MAJOR_MAX	0
#endif

struct block_device *blkdev_get_by_path(const char *path, fmode_t mode,
		void *holder);
struct block_device *blkdev_get_by_dev(dev_t dev, fmode_t mode, void *holder);
int bd_prepare_to_claim(struct block_device *bdev, void *holder);
void bd_abort_claiming(struct block_device *bdev, void *holder);
void blkdev_put(struct block_device *bdev, fmode_t mode);

/* just for blk-cgroup, don't use elsewhere */
struct block_device *blkdev_get_no_open(dev_t dev);
void blkdev_put_no_open(struct block_device *bdev);

struct block_device *bdev_alloc(struct gendisk *disk, u8 partno);
void bdev_add(struct block_device *bdev, dev_t dev);
struct block_device *I_BDEV(struct inode *inode);
int truncate_bdev_range(struct block_device *bdev, fmode_t mode, loff_t lstart,
		loff_t lend);

#ifdef CONFIG_BLOCK
void invalidate_bdev(struct block_device *bdev);
int sync_blockdev(struct block_device *bdev);
int sync_blockdev_range(struct block_device *bdev, loff_t lstart, loff_t lend);
int sync_blockdev_nowait(struct block_device *bdev);
void sync_bdevs(bool wait);
void printk_all_partitions(void);
#else
static inline void invalidate_bdev(struct block_device *bdev)
{
}
static inline int sync_blockdev(struct block_device *bdev)
{
	return 0;
}
static inline int sync_blockdev_nowait(struct block_device *bdev)
{
	return 0;
}
static inline void sync_bdevs(bool wait)
{
}
static inline void printk_all_partitions(void)
{
}
#endif /* CONFIG_BLOCK */

int fsync_bdev(struct block_device *bdev);

int freeze_bdev(struct block_device *bdev);
int thaw_bdev(struct block_device *bdev);

struct io_comp_batch {
	struct request *req_list;
	bool need_ts;
	void (*complete)(struct io_comp_batch *);
};

#define DEFINE_IO_COMP_BATCH(name)	struct io_comp_batch name = { }

#endif /* _LINUX_BLKDEV_H */<|MERGE_RESOLUTION|>--- conflicted
+++ resolved
@@ -147,10 +147,7 @@
 #define GD_DEAD				2
 #define GD_NATIVE_CAPACITY		3
 #define GD_ADDED			4
-<<<<<<< HEAD
-=======
 #define GD_SUPPRESS_PART_SCAN		5
->>>>>>> 88084a3d
 
 	struct mutex open_mutex;	/* open/close mutex */
 	unsigned open_partitions;	/* number of open partitions */
@@ -180,8 +177,6 @@
 	return !inode_unhashed(disk->part0->bd_inode);
 }
 
-<<<<<<< HEAD
-=======
 /**
  * disk_openers - returns how many openers are there for a disk
  * @disk: disk to check
@@ -197,7 +192,6 @@
 	return atomic_read(&disk->part0->bd_openers);
 }
 
->>>>>>> 88084a3d
 /*
  * The gendisk is refcounted by the part0 block_device, and the bd_device
  * therein is also used for device model presentation in sysfs.
@@ -270,10 +264,7 @@
 	unsigned int		io_opt;
 	unsigned int		max_discard_sectors;
 	unsigned int		max_hw_discard_sectors;
-<<<<<<< HEAD
-=======
 	unsigned int		max_secure_erase_sectors;
->>>>>>> 88084a3d
 	unsigned int		max_write_zeroes_sectors;
 	unsigned int		max_zone_append_sectors;
 	unsigned int		discard_granularity;
@@ -1111,22 +1102,12 @@
 
 extern void blk_io_schedule(void);
 
-<<<<<<< HEAD
-#define BLKDEV_DISCARD_SECURE	(1 << 0)	/* issue a secure erase */
-
-extern int blkdev_issue_discard(struct block_device *bdev, sector_t sector,
-		sector_t nr_sects, gfp_t gfp_mask, unsigned long flags);
-extern int __blkdev_issue_discard(struct block_device *bdev, sector_t sector,
-		sector_t nr_sects, gfp_t gfp_mask, int flags,
-		struct bio **biop);
-=======
 int blkdev_issue_discard(struct block_device *bdev, sector_t sector,
 		sector_t nr_sects, gfp_t gfp_mask);
 int __blkdev_issue_discard(struct block_device *bdev, sector_t sector,
 		sector_t nr_sects, gfp_t gfp_mask, struct bio **biop);
 int blkdev_issue_secure_erase(struct block_device *bdev, sector_t sector,
 		sector_t nr_sects, gfp_t gfp);
->>>>>>> 88084a3d
 
 #define BLKDEV_ZERO_NOUNMAP	(1 << 0)  /* do not free blocks */
 #define BLKDEV_ZERO_NOFALLBACK	(1 << 1)  /* don't write explicit zeroes */
@@ -1316,9 +1297,6 @@
 	return blk_queue_nonrot(bdev_get_queue(bdev));
 }
 
-<<<<<<< HEAD
-static inline unsigned int bdev_write_zeroes_sectors(struct block_device *bdev)
-=======
 static inline bool bdev_stable_writes(struct block_device *bdev)
 {
 	return test_bit(QUEUE_FLAG_STABLE_WRITES,
@@ -1326,7 +1304,6 @@
 }
 
 static inline bool bdev_write_cache(struct block_device *bdev)
->>>>>>> 88084a3d
 {
 	return test_bit(QUEUE_FLAG_WC, &bdev_get_queue(bdev)->queue_flags);
 }

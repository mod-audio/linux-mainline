--- conflicted
+++ resolved
@@ -486,38 +486,23 @@
 	TP_ARGS(rqst, status),
 
 	TP_STRUCT__entry(
-<<<<<<< HEAD
-		__field(struct sockaddr *, addr)
 		__field(u32, xid)
-=======
-		__field(__be32, xid)
->>>>>>> 22700f3c
 		__field(int, status)
 		__field(unsigned long, flags)
 		__dynamic_array(unsigned char, addr, rqst->rq_addrlen)
 	),
 
 	TP_fast_assign(
-<<<<<<< HEAD
-		__entry->addr = (struct sockaddr *)&rqst->rq_addr;
 		__entry->xid = status > 0 ? be32_to_cpu(rqst->rq_xid) : 0;
-=======
-		__entry->xid = status > 0 ? rqst->rq_xid : 0;
->>>>>>> 22700f3c
 		__entry->status = status;
 		__entry->flags = rqst->rq_flags;
 		memcpy(__get_dynamic_array(addr),
 			&rqst->rq_addr, rqst->rq_addrlen);
 	),
 
-<<<<<<< HEAD
-	TP_printk("addr=%pIScp xid=0x%08x status=%d flags=%s", __entry->addr,
+	TP_printk("addr=%pIScp xid=0x%08x status=%d flags=%s",
+			(struct sockaddr *)__get_dynamic_array(addr),
 			__entry->xid, __entry->status,
-=======
-	TP_printk("addr=%pIScp xid=0x%x status=%d flags=%s",
-			(struct sockaddr *)__get_dynamic_array(addr),
-			be32_to_cpu(__entry->xid), __entry->status,
->>>>>>> 22700f3c
 			show_rqstp_flags(__entry->flags))
 );
 
@@ -561,39 +546,23 @@
 	TP_ARGS(rqst, status),
 
 	TP_STRUCT__entry(
-<<<<<<< HEAD
-		__field(struct sockaddr *, addr)
 		__field(u32, xid)
-		__field(int, dropme)
-=======
-		__field(__be32, xid)
->>>>>>> 22700f3c
 		__field(int, status)
 		__field(unsigned long, flags)
 		__dynamic_array(unsigned char, addr, rqst->rq_addrlen)
 	),
 
 	TP_fast_assign(
-<<<<<<< HEAD
-		__entry->addr = (struct sockaddr *)&rqst->rq_addr;
 		__entry->xid = be32_to_cpu(rqst->rq_xid);
-=======
-		__entry->xid = rqst->rq_xid;
->>>>>>> 22700f3c
 		__entry->status = status;
 		__entry->flags = rqst->rq_flags;
 		memcpy(__get_dynamic_array(addr),
 			&rqst->rq_addr, rqst->rq_addrlen);
 	),
 
-<<<<<<< HEAD
 	TP_printk("addr=%pIScp rq_xid=0x%08x status=%d flags=%s",
-		__entry->addr, __entry->xid,
-=======
-	TP_printk("addr=%pIScp rq_xid=0x%x status=%d flags=%s",
 		(struct sockaddr *)__get_dynamic_array(addr),
-		be32_to_cpu(__entry->xid),
->>>>>>> 22700f3c
+		__entry->xid,
 		__entry->status, show_rqstp_flags(__entry->flags))
 );
 

--- conflicted
+++ resolved
@@ -25,15 +25,7 @@
 	}
 
 	if (cq) {
-<<<<<<< HEAD
-		if (cq->is_user)
-			count = queue_count(cq->queue, QUEUE_TYPE_TO_USER);
-		else
-			count = queue_count(cq->queue, QUEUE_TYPE_KERNEL);
-
-=======
 		count = queue_count(cq->queue, QUEUE_TYPE_TO_CLIENT);
->>>>>>> df0cc57e
 		if (cqe < count) {
 			pr_warn("cqe(%d) < current # elements in queue (%d)",
 				cqe, count);
@@ -69,11 +61,7 @@
 	int err;
 	enum queue_type type;
 
-<<<<<<< HEAD
-	type = uresp ? QUEUE_TYPE_TO_USER : QUEUE_TYPE_KERNEL;
-=======
 	type = QUEUE_TYPE_TO_CLIENT;
->>>>>>> df0cc57e
 	cq->queue = rxe_queue_init(rxe, &cqe,
 			sizeof(struct rxe_cqe), type);
 	if (!cq->queue) {
@@ -124,15 +112,7 @@
 
 	spin_lock_irqsave(&cq->cq_lock, flags);
 
-<<<<<<< HEAD
-	if (cq->is_user)
-		full = queue_full(cq->queue, QUEUE_TYPE_TO_USER);
-	else
-		full = queue_full(cq->queue, QUEUE_TYPE_KERNEL);
-
-=======
 	full = queue_full(cq->queue, QUEUE_TYPE_TO_CLIENT);
->>>>>>> df0cc57e
 	if (unlikely(full)) {
 		spin_unlock_irqrestore(&cq->cq_lock, flags);
 		if (cq->ibcq.event_handler) {
@@ -145,24 +125,10 @@
 		return -EBUSY;
 	}
 
-<<<<<<< HEAD
-	if (cq->is_user)
-		addr = producer_addr(cq->queue, QUEUE_TYPE_TO_USER);
-	else
-		addr = producer_addr(cq->queue, QUEUE_TYPE_KERNEL);
-
-	memcpy(addr, cqe, sizeof(*cqe));
-
-	if (cq->is_user)
-		advance_producer(cq->queue, QUEUE_TYPE_TO_USER);
-	else
-		advance_producer(cq->queue, QUEUE_TYPE_KERNEL);
-=======
 	addr = queue_producer_addr(cq->queue, QUEUE_TYPE_TO_CLIENT);
 	memcpy(addr, cqe, sizeof(*cqe));
 
 	queue_advance_producer(cq->queue, QUEUE_TYPE_TO_CLIENT);
->>>>>>> df0cc57e
 
 	spin_unlock_irqrestore(&cq->cq_lock, flags);
 

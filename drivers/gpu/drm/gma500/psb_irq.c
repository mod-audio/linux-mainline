--- conflicted
+++ resolved
@@ -354,11 +354,7 @@
 
 void psb_irq_uninstall(struct drm_device *dev)
 {
-<<<<<<< HEAD
-	struct drm_psb_private *dev_priv = dev->dev_private;
-=======
-	struct drm_psb_private *dev_priv = to_drm_psb_private(dev);
->>>>>>> df0cc57e
+	struct drm_psb_private *dev_priv = to_drm_psb_private(dev);
 	struct pci_dev *pdev = to_pci_dev(dev->dev);
 	unsigned long irqflags;
 	unsigned int i;

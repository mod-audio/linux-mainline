// SPDX-License-Identifier: GPL-2.0
/*
 * mtu3_qmu.c - Queue Management Unit driver for device controller
 *
 * Copyright (C) 2016 MediaTek Inc.
 *
 * Author: Chunfeng Yun <chunfeng.yun@mediatek.com>
 */

/*
 * Queue Management Unit (QMU) is designed to unload SW effort
 * to serve DMA interrupts.
 * By preparing General Purpose Descriptor (GPD) and Buffer Descriptor (BD),
 * SW links data buffers and triggers QMU to send / receive data to
 * host / from device at a time.
 * And now only GPD is supported.
 *
 * For more detailed information, please refer to QMU Programming Guide
 */

#include <linux/dmapool.h>
#include <linux/iopoll.h>

#include "mtu3.h"
#include "mtu3_trace.h"

#define QMU_CHECKSUM_LEN	16

#define GPD_FLAGS_HWO	BIT(0)
#define GPD_FLAGS_BDP	BIT(1)
#define GPD_FLAGS_BPS	BIT(2)
#define GPD_FLAGS_ZLP	BIT(6)
#define GPD_FLAGS_IOC	BIT(7)
#define GET_GPD_HWO(gpd)	(le32_to_cpu((gpd)->dw0_info) & GPD_FLAGS_HWO)

#define GPD_RX_BUF_LEN_OG(x)	(((x) & 0xffff) << 16)
#define GPD_RX_BUF_LEN_EL(x)	(((x) & 0xfffff) << 12)
#define GPD_RX_BUF_LEN(mtu, x)	\
({				\
	typeof(x) x_ = (x);	\
	((mtu)->gen2cp) ? GPD_RX_BUF_LEN_EL(x_) : GPD_RX_BUF_LEN_OG(x_); \
})

#define GPD_DATA_LEN_OG(x)	((x) & 0xffff)
#define GPD_DATA_LEN_EL(x)	((x) & 0xfffff)
#define GPD_DATA_LEN(mtu, x)	\
({				\
	typeof(x) x_ = (x);	\
	((mtu)->gen2cp) ? GPD_DATA_LEN_EL(x_) : GPD_DATA_LEN_OG(x_); \
})

#define GPD_EXT_FLAG_ZLP	BIT(29)
#define GPD_EXT_NGP_OG(x)	(((x) & 0xf) << 20)
#define GPD_EXT_BUF_OG(x)	(((x) & 0xf) << 16)
#define GPD_EXT_NGP_EL(x)	(((x) & 0xf) << 28)
#define GPD_EXT_BUF_EL(x)	(((x) & 0xf) << 24)
#define GPD_EXT_NGP(mtu, x)	\
({				\
	typeof(x) x_ = (x);	\
	((mtu)->gen2cp) ? GPD_EXT_NGP_EL(x_) : GPD_EXT_NGP_OG(x_); \
})

#define GPD_EXT_BUF(mtu, x)	\
({				\
	typeof(x) x_ = (x);	\
	((mtu)->gen2cp) ? GPD_EXT_BUF_EL(x_) : GPD_EXT_BUF_OG(x_); \
})

#define HILO_GEN64(hi, lo) (((u64)(hi) << 32) + (lo))
#define HILO_DMA(hi, lo)	\
	((dma_addr_t)HILO_GEN64((le32_to_cpu(hi)), (le32_to_cpu(lo))))

static dma_addr_t read_txq_cur_addr(void __iomem *mbase, u8 epnum)
{
	u32 txcpr;
	u32 txhiar;

	txcpr = mtu3_readl(mbase, USB_QMU_TQCPR(epnum));
	txhiar = mtu3_readl(mbase, USB_QMU_TQHIAR(epnum));

	return HILO_DMA(QMU_CUR_GPD_ADDR_HI(txhiar), txcpr);
}

static dma_addr_t read_rxq_cur_addr(void __iomem *mbase, u8 epnum)
{
	u32 rxcpr;
	u32 rxhiar;

	rxcpr = mtu3_readl(mbase, USB_QMU_RQCPR(epnum));
	rxhiar = mtu3_readl(mbase, USB_QMU_RQHIAR(epnum));

	return HILO_DMA(QMU_CUR_GPD_ADDR_HI(rxhiar), rxcpr);
}

static void write_txq_start_addr(void __iomem *mbase, u8 epnum, dma_addr_t dma)
{
	u32 tqhiar;

	mtu3_writel(mbase, USB_QMU_TQSAR(epnum),
		    cpu_to_le32(lower_32_bits(dma)));
	tqhiar = mtu3_readl(mbase, USB_QMU_TQHIAR(epnum));
	tqhiar &= ~QMU_START_ADDR_HI_MSK;
	tqhiar |= QMU_START_ADDR_HI(upper_32_bits(dma));
	mtu3_writel(mbase, USB_QMU_TQHIAR(epnum), tqhiar);
}

static void write_rxq_start_addr(void __iomem *mbase, u8 epnum, dma_addr_t dma)
{
	u32 rqhiar;

	mtu3_writel(mbase, USB_QMU_RQSAR(epnum),
		    cpu_to_le32(lower_32_bits(dma)));
	rqhiar = mtu3_readl(mbase, USB_QMU_RQHIAR(epnum));
	rqhiar &= ~QMU_START_ADDR_HI_MSK;
	rqhiar |= QMU_START_ADDR_HI(upper_32_bits(dma));
	mtu3_writel(mbase, USB_QMU_RQHIAR(epnum), rqhiar);
}

static struct qmu_gpd *gpd_dma_to_virt(struct mtu3_gpd_ring *ring,
		dma_addr_t dma_addr)
{
	dma_addr_t dma_base = ring->dma;
	struct qmu_gpd *gpd_head = ring->start;
	u32 offset = (dma_addr - dma_base) / sizeof(*gpd_head);

	if (offset >= MAX_GPD_NUM)
		return NULL;

	return gpd_head + offset;
}

static dma_addr_t gpd_virt_to_dma(struct mtu3_gpd_ring *ring,
		struct qmu_gpd *gpd)
{
	dma_addr_t dma_base = ring->dma;
	struct qmu_gpd *gpd_head = ring->start;
	u32 offset;

	offset = gpd - gpd_head;
	if (offset >= MAX_GPD_NUM)
		return 0;

	return dma_base + (offset * sizeof(*gpd));
}

static void gpd_ring_init(struct mtu3_gpd_ring *ring, struct qmu_gpd *gpd)
{
	ring->start = gpd;
	ring->enqueue = gpd;
	ring->dequeue = gpd;
	ring->end = gpd + MAX_GPD_NUM - 1;
}

static void reset_gpd_list(struct mtu3_ep *mep)
{
	struct mtu3_gpd_ring *ring = &mep->gpd_ring;
	struct qmu_gpd *gpd = ring->start;

	if (gpd) {
		gpd->dw0_info &= cpu_to_le32(~GPD_FLAGS_HWO);
		gpd_ring_init(ring, gpd);
	}
}

int mtu3_gpd_ring_alloc(struct mtu3_ep *mep)
{
	struct qmu_gpd *gpd;
	struct mtu3_gpd_ring *ring = &mep->gpd_ring;

	/* software own all gpds as default */
	gpd = dma_pool_zalloc(mep->mtu->qmu_gpd_pool, GFP_ATOMIC, &ring->dma);
	if (gpd == NULL)
		return -ENOMEM;

	gpd_ring_init(ring, gpd);

	return 0;
}

void mtu3_gpd_ring_free(struct mtu3_ep *mep)
{
	struct mtu3_gpd_ring *ring = &mep->gpd_ring;

	dma_pool_free(mep->mtu->qmu_gpd_pool,
			ring->start, ring->dma);
	memset(ring, 0, sizeof(*ring));
}

void mtu3_qmu_resume(struct mtu3_ep *mep)
{
	struct mtu3 *mtu = mep->mtu;
	void __iomem *mbase = mtu->mac_base;
	int epnum = mep->epnum;
	u32 offset;

	offset = mep->is_in ? USB_QMU_TQCSR(epnum) : USB_QMU_RQCSR(epnum);

	mtu3_writel(mbase, offset, QMU_Q_RESUME);
	if (!(mtu3_readl(mbase, offset) & QMU_Q_ACTIVE))
		mtu3_writel(mbase, offset, QMU_Q_RESUME);
}

static struct qmu_gpd *advance_enq_gpd(struct mtu3_gpd_ring *ring)
{
	if (ring->enqueue < ring->end)
		ring->enqueue++;
	else
		ring->enqueue = ring->start;

	return ring->enqueue;
}

static struct qmu_gpd *advance_deq_gpd(struct mtu3_gpd_ring *ring)
{
	if (ring->dequeue < ring->end)
		ring->dequeue++;
	else
		ring->dequeue = ring->start;

	return ring->dequeue;
}

/* check if a ring is emtpy */
static int gpd_ring_empty(struct mtu3_gpd_ring *ring)
{
	struct qmu_gpd *enq = ring->enqueue;
	struct qmu_gpd *next;

	if (ring->enqueue < ring->end)
		next = enq + 1;
	else
		next = ring->start;

	/* one gpd is reserved to simplify gpd preparation */
	return next == ring->dequeue;
}

int mtu3_prepare_transfer(struct mtu3_ep *mep)
{
	return gpd_ring_empty(&mep->gpd_ring);
}

static int mtu3_prepare_tx_gpd(struct mtu3_ep *mep, struct mtu3_request *mreq)
{
	struct qmu_gpd *enq;
	struct mtu3_gpd_ring *ring = &mep->gpd_ring;
	struct qmu_gpd *gpd = ring->enqueue;
	struct usb_request *req = &mreq->request;
	struct mtu3 *mtu = mep->mtu;
	dma_addr_t enq_dma;
	u32 ext_addr;

	gpd->dw0_info = 0;	/* SW own it */
	gpd->buffer = cpu_to_le32(lower_32_bits(req->dma));
	ext_addr = GPD_EXT_BUF(mtu, upper_32_bits(req->dma));
	gpd->dw3_info = cpu_to_le32(GPD_DATA_LEN(mtu, req->length));

	/* get the next GPD */
	enq = advance_enq_gpd(ring);
	enq_dma = gpd_virt_to_dma(ring, enq);
	dev_dbg(mep->mtu->dev, "TX-EP%d queue gpd=%p, enq=%p, qdma=%pad\n",
		mep->epnum, gpd, enq, &enq_dma);

	enq->dw0_info &= cpu_to_le32(~GPD_FLAGS_HWO);
	gpd->next_gpd = cpu_to_le32(lower_32_bits(enq_dma));
	ext_addr |= GPD_EXT_NGP(mtu, upper_32_bits(enq_dma));
	gpd->dw0_info = cpu_to_le32(ext_addr);

	if (req->zero) {
		if (mtu->gen2cp)
			gpd->dw0_info |= cpu_to_le32(GPD_FLAGS_ZLP);
		else
			gpd->dw3_info |= cpu_to_le32(GPD_EXT_FLAG_ZLP);
	}

<<<<<<< HEAD
	gpd->flag |= GPD_FLAGS_HWO;
=======
	gpd->dw0_info |= cpu_to_le32(GPD_FLAGS_IOC | GPD_FLAGS_HWO);
>>>>>>> 0ecfebd2

	mreq->gpd = gpd;
	trace_mtu3_prepare_gpd(mep, gpd);

	return 0;
}

static int mtu3_prepare_rx_gpd(struct mtu3_ep *mep, struct mtu3_request *mreq)
{
	struct qmu_gpd *enq;
	struct mtu3_gpd_ring *ring = &mep->gpd_ring;
	struct qmu_gpd *gpd = ring->enqueue;
	struct usb_request *req = &mreq->request;
	struct mtu3 *mtu = mep->mtu;
	dma_addr_t enq_dma;
	u32 ext_addr;

	gpd->dw0_info = 0;	/* SW own it */
	gpd->buffer = cpu_to_le32(lower_32_bits(req->dma));
	ext_addr = GPD_EXT_BUF(mtu, upper_32_bits(req->dma));
	gpd->dw0_info = cpu_to_le32(GPD_RX_BUF_LEN(mtu, req->length));

	/* get the next GPD */
	enq = advance_enq_gpd(ring);
	enq_dma = gpd_virt_to_dma(ring, enq);
	dev_dbg(mep->mtu->dev, "RX-EP%d queue gpd=%p, enq=%p, qdma=%pad\n",
		mep->epnum, gpd, enq, &enq_dma);

	enq->dw0_info &= cpu_to_le32(~GPD_FLAGS_HWO);
	gpd->next_gpd = cpu_to_le32(lower_32_bits(enq_dma));
<<<<<<< HEAD
	ext_addr |= GPD_EXT_NGP(upper_32_bits(enq_dma));
	gpd->rx_ext_addr = cpu_to_le16(ext_addr);
	gpd->flag |= GPD_FLAGS_HWO;
=======
	ext_addr |= GPD_EXT_NGP(mtu, upper_32_bits(enq_dma));
	gpd->dw3_info = cpu_to_le32(ext_addr);
	gpd->dw0_info |= cpu_to_le32(GPD_FLAGS_IOC | GPD_FLAGS_HWO);
>>>>>>> 0ecfebd2

	mreq->gpd = gpd;
	trace_mtu3_prepare_gpd(mep, gpd);

	return 0;
}

void mtu3_insert_gpd(struct mtu3_ep *mep, struct mtu3_request *mreq)
{

	if (mep->is_in)
		mtu3_prepare_tx_gpd(mep, mreq);
	else
		mtu3_prepare_rx_gpd(mep, mreq);
}

int mtu3_qmu_start(struct mtu3_ep *mep)
{
	struct mtu3 *mtu = mep->mtu;
	void __iomem *mbase = mtu->mac_base;
	struct mtu3_gpd_ring *ring = &mep->gpd_ring;
	u8 epnum = mep->epnum;

	if (mep->is_in) {
		/* set QMU start address */
		write_txq_start_addr(mbase, epnum, ring->dma);
		mtu3_setbits(mbase, MU3D_EP_TXCR0(epnum), TX_DMAREQEN);
		/* send zero length packet according to ZLP flag in GPD */
		mtu3_setbits(mbase, U3D_QCR1, QMU_TX_ZLP(epnum));
		mtu3_writel(mbase, U3D_TQERRIESR0,
				QMU_TX_LEN_ERR(epnum) | QMU_TX_CS_ERR(epnum));

		if (mtu3_readl(mbase, USB_QMU_TQCSR(epnum)) & QMU_Q_ACTIVE) {
			dev_warn(mtu->dev, "Tx %d Active Now!\n", epnum);
			return 0;
		}
		mtu3_writel(mbase, USB_QMU_TQCSR(epnum), QMU_Q_START);

	} else {
		write_rxq_start_addr(mbase, epnum, ring->dma);
		mtu3_setbits(mbase, MU3D_EP_RXCR0(epnum), RX_DMAREQEN);
		/* don't expect ZLP */
		mtu3_clrbits(mbase, U3D_QCR3, QMU_RX_ZLP(epnum));
		/* move to next GPD when receive ZLP */
		mtu3_setbits(mbase, U3D_QCR3, QMU_RX_COZ(epnum));
		mtu3_writel(mbase, U3D_RQERRIESR0,
				QMU_RX_LEN_ERR(epnum) | QMU_RX_CS_ERR(epnum));
		mtu3_writel(mbase, U3D_RQERRIESR1, QMU_RX_ZLP_ERR(epnum));

		if (mtu3_readl(mbase, USB_QMU_RQCSR(epnum)) & QMU_Q_ACTIVE) {
			dev_warn(mtu->dev, "Rx %d Active Now!\n", epnum);
			return 0;
		}
		mtu3_writel(mbase, USB_QMU_RQCSR(epnum), QMU_Q_START);
	}

	return 0;
}

/* may called in atomic context */
void mtu3_qmu_stop(struct mtu3_ep *mep)
{
	struct mtu3 *mtu = mep->mtu;
	void __iomem *mbase = mtu->mac_base;
	int epnum = mep->epnum;
	u32 value = 0;
	u32 qcsr;
	int ret;

	qcsr = mep->is_in ? USB_QMU_TQCSR(epnum) : USB_QMU_RQCSR(epnum);

	if (!(mtu3_readl(mbase, qcsr) & QMU_Q_ACTIVE)) {
		dev_dbg(mtu->dev, "%s's qmu is inactive now!\n", mep->name);
		return;
	}
	mtu3_writel(mbase, qcsr, QMU_Q_STOP);

	ret = readl_poll_timeout_atomic(mbase + qcsr, value,
			!(value & QMU_Q_ACTIVE), 1, 1000);
	if (ret) {
		dev_err(mtu->dev, "stop %s's qmu failed\n", mep->name);
		return;
	}

	dev_dbg(mtu->dev, "%s's qmu stop now!\n", mep->name);
}

void mtu3_qmu_flush(struct mtu3_ep *mep)
{

	dev_dbg(mep->mtu->dev, "%s flush QMU %s\n", __func__,
		((mep->is_in) ? "TX" : "RX"));

	/*Stop QMU */
	mtu3_qmu_stop(mep);
	reset_gpd_list(mep);
}

/*
 * QMU can't transfer zero length packet directly (a hardware limit
 * on old SoCs), so when needs to send ZLP, we intentionally trigger
 * a length error interrupt, and in the ISR sends a ZLP by BMU.
 */
static void qmu_tx_zlp_error_handler(struct mtu3 *mtu, u8 epnum)
{
	struct mtu3_ep *mep = mtu->in_eps + epnum;
	struct mtu3_gpd_ring *ring = &mep->gpd_ring;
	void __iomem *mbase = mtu->mac_base;
	struct qmu_gpd *gpd_current = NULL;
	struct mtu3_request *mreq;
	dma_addr_t cur_gpd_dma;
	u32 txcsr = 0;
	int ret;

	mreq = next_request(mep);
	if (mreq && mreq->request.length != 0)
		return;

	cur_gpd_dma = read_txq_cur_addr(mbase, epnum);
	gpd_current = gpd_dma_to_virt(ring, cur_gpd_dma);

	if (GPD_DATA_LEN(mtu, le32_to_cpu(gpd_current->dw3_info)) != 0) {
		dev_err(mtu->dev, "TX EP%d buffer length error(!=0)\n", epnum);
		return;
	}

<<<<<<< HEAD
	dev_dbg(mtu->dev, "%s send ZLP for req=%p\n", __func__, req);
=======
	dev_dbg(mtu->dev, "%s send ZLP for req=%p\n", __func__, mreq);
	trace_mtu3_zlp_exp_gpd(mep, gpd_current);
>>>>>>> 0ecfebd2

	mtu3_clrbits(mbase, MU3D_EP_TXCR0(mep->epnum), TX_DMAREQEN);

	ret = readl_poll_timeout_atomic(mbase + MU3D_EP_TXCR0(mep->epnum),
			txcsr, !(txcsr & TX_FIFOFULL), 1, 1000);
	if (ret) {
		dev_err(mtu->dev, "%s wait for fifo empty fail\n", __func__);
		return;
	}
	mtu3_setbits(mbase, MU3D_EP_TXCR0(mep->epnum), TX_TXPKTRDY);

	/* by pass the current GDP */
<<<<<<< HEAD
	gpd_current->flag |= GPD_FLAGS_BPS;
	gpd_current->flag |= GPD_FLAGS_HWO;
=======
	gpd_current->dw0_info |= cpu_to_le32(GPD_FLAGS_BPS | GPD_FLAGS_HWO);
>>>>>>> 0ecfebd2

	/*enable DMAREQEN, switch back to QMU mode */
	mtu3_setbits(mbase, MU3D_EP_TXCR0(mep->epnum), TX_DMAREQEN);
	mtu3_qmu_resume(mep);
}

/*
 * NOTE: request list maybe is already empty as following case:
 * queue_tx --> qmu_interrupt(clear interrupt pending, schedule tasklet)-->
 * queue_tx --> process_tasklet(meanwhile, the second one is transferred,
 * tasklet process both of them)-->qmu_interrupt for second one.
 * To avoid upper case, put qmu_done_tx in ISR directly to process it.
 */
static void qmu_done_tx(struct mtu3 *mtu, u8 epnum)
{
	struct mtu3_ep *mep = mtu->in_eps + epnum;
	struct mtu3_gpd_ring *ring = &mep->gpd_ring;
	void __iomem *mbase = mtu->mac_base;
	struct qmu_gpd *gpd = ring->dequeue;
	struct qmu_gpd *gpd_current = NULL;
	struct usb_request *request = NULL;
	struct mtu3_request *mreq;
	dma_addr_t cur_gpd_dma;

	/*transfer phy address got from QMU register to virtual address */
	cur_gpd_dma = read_txq_cur_addr(mbase, epnum);
	gpd_current = gpd_dma_to_virt(ring, cur_gpd_dma);

	dev_dbg(mtu->dev, "%s EP%d, last=%p, current=%p, enq=%p\n",
		__func__, epnum, gpd, gpd_current, ring->enqueue);

	while (gpd != gpd_current && !GET_GPD_HWO(gpd)) {

		mreq = next_request(mep);

		if (mreq == NULL || mreq->gpd != gpd) {
			dev_err(mtu->dev, "no correct TX req is found\n");
			break;
		}

		request = &mreq->request;
		request->actual = GPD_DATA_LEN(mtu, le32_to_cpu(gpd->dw3_info));
		trace_mtu3_complete_gpd(mep, gpd);
		mtu3_req_complete(mep, request, 0);

		gpd = advance_deq_gpd(ring);
	}

	dev_dbg(mtu->dev, "%s EP%d, deq=%p, enq=%p, complete\n",
		__func__, epnum, ring->dequeue, ring->enqueue);

}

static void qmu_done_rx(struct mtu3 *mtu, u8 epnum)
{
	struct mtu3_ep *mep = mtu->out_eps + epnum;
	struct mtu3_gpd_ring *ring = &mep->gpd_ring;
	void __iomem *mbase = mtu->mac_base;
	struct qmu_gpd *gpd = ring->dequeue;
	struct qmu_gpd *gpd_current = NULL;
	struct usb_request *req = NULL;
	struct mtu3_request *mreq;
	dma_addr_t cur_gpd_dma;

	cur_gpd_dma = read_rxq_cur_addr(mbase, epnum);
	gpd_current = gpd_dma_to_virt(ring, cur_gpd_dma);

	dev_dbg(mtu->dev, "%s EP%d, last=%p, current=%p, enq=%p\n",
		__func__, epnum, gpd, gpd_current, ring->enqueue);

	while (gpd != gpd_current && !GET_GPD_HWO(gpd)) {

		mreq = next_request(mep);

		if (mreq == NULL || mreq->gpd != gpd) {
			dev_err(mtu->dev, "no correct RX req is found\n");
			break;
		}
		req = &mreq->request;

		req->actual = GPD_DATA_LEN(mtu, le32_to_cpu(gpd->dw3_info));
		trace_mtu3_complete_gpd(mep, gpd);
		mtu3_req_complete(mep, req, 0);

		gpd = advance_deq_gpd(ring);
	}

	dev_dbg(mtu->dev, "%s EP%d, deq=%p, enq=%p, complete\n",
		__func__, epnum, ring->dequeue, ring->enqueue);
}

static void qmu_done_isr(struct mtu3 *mtu, u32 done_status)
{
	int i;

	for (i = 1; i < mtu->num_eps; i++) {
		if (done_status & QMU_RX_DONE_INT(i))
			qmu_done_rx(mtu, i);
		if (done_status & QMU_TX_DONE_INT(i))
			qmu_done_tx(mtu, i);
	}
}

static void qmu_exception_isr(struct mtu3 *mtu, u32 qmu_status)
{
	void __iomem *mbase = mtu->mac_base;
	u32 errval;
	int i;

	if ((qmu_status & RXQ_CSERR_INT) || (qmu_status & RXQ_LENERR_INT)) {
		errval = mtu3_readl(mbase, U3D_RQERRIR0);
		for (i = 1; i < mtu->num_eps; i++) {
			if (errval & QMU_RX_CS_ERR(i))
				dev_err(mtu->dev, "Rx %d CS error!\n", i);

			if (errval & QMU_RX_LEN_ERR(i))
				dev_err(mtu->dev, "RX %d Length error\n", i);
		}
		mtu3_writel(mbase, U3D_RQERRIR0, errval);
	}

	if (qmu_status & RXQ_ZLPERR_INT) {
		errval = mtu3_readl(mbase, U3D_RQERRIR1);
		for (i = 1; i < mtu->num_eps; i++) {
			if (errval & QMU_RX_ZLP_ERR(i))
				dev_dbg(mtu->dev, "RX EP%d Recv ZLP\n", i);
		}
		mtu3_writel(mbase, U3D_RQERRIR1, errval);
	}

	if ((qmu_status & TXQ_CSERR_INT) || (qmu_status & TXQ_LENERR_INT)) {
		errval = mtu3_readl(mbase, U3D_TQERRIR0);
		for (i = 1; i < mtu->num_eps; i++) {
			if (errval & QMU_TX_CS_ERR(i))
				dev_err(mtu->dev, "Tx %d checksum error!\n", i);

			if (errval & QMU_TX_LEN_ERR(i))
				qmu_tx_zlp_error_handler(mtu, i);
		}
		mtu3_writel(mbase, U3D_TQERRIR0, errval);
	}
}

irqreturn_t mtu3_qmu_isr(struct mtu3 *mtu)
{
	void __iomem *mbase = mtu->mac_base;
	u32 qmu_status;
	u32 qmu_done_status;

	/* U3D_QISAR1 is read update */
	qmu_status = mtu3_readl(mbase, U3D_QISAR1);
	qmu_status &= mtu3_readl(mbase, U3D_QIER1);

	qmu_done_status = mtu3_readl(mbase, U3D_QISAR0);
	qmu_done_status &= mtu3_readl(mbase, U3D_QIER0);
	mtu3_writel(mbase, U3D_QISAR0, qmu_done_status); /* W1C */
	dev_dbg(mtu->dev, "=== QMUdone[tx=%x, rx=%x] QMUexp[%x] ===\n",
		(qmu_done_status & 0xFFFF), qmu_done_status >> 16,
		qmu_status);
	trace_mtu3_qmu_isr(qmu_done_status, qmu_status);

	if (qmu_done_status)
		qmu_done_isr(mtu, qmu_done_status);

	if (qmu_status)
		qmu_exception_isr(mtu, qmu_status);

	return IRQ_HANDLED;
}

int mtu3_qmu_init(struct mtu3 *mtu)
{

	compiletime_assert(QMU_GPD_SIZE == 16, "QMU_GPD size SHOULD be 16B");

	mtu->qmu_gpd_pool = dma_pool_create("QMU_GPD", mtu->dev,
			QMU_GPD_RING_SIZE, QMU_GPD_SIZE, 0);

	if (!mtu->qmu_gpd_pool)
		return -ENOMEM;

	return 0;
}

void mtu3_qmu_exit(struct mtu3 *mtu)
{
	dma_pool_destroy(mtu->qmu_gpd_pool);
}<|MERGE_RESOLUTION|>--- conflicted
+++ resolved
@@ -273,11 +273,7 @@
 			gpd->dw3_info |= cpu_to_le32(GPD_EXT_FLAG_ZLP);
 	}
 
-<<<<<<< HEAD
-	gpd->flag |= GPD_FLAGS_HWO;
-=======
 	gpd->dw0_info |= cpu_to_le32(GPD_FLAGS_IOC | GPD_FLAGS_HWO);
->>>>>>> 0ecfebd2
 
 	mreq->gpd = gpd;
 	trace_mtu3_prepare_gpd(mep, gpd);
@@ -308,15 +304,9 @@
 
 	enq->dw0_info &= cpu_to_le32(~GPD_FLAGS_HWO);
 	gpd->next_gpd = cpu_to_le32(lower_32_bits(enq_dma));
-<<<<<<< HEAD
-	ext_addr |= GPD_EXT_NGP(upper_32_bits(enq_dma));
-	gpd->rx_ext_addr = cpu_to_le16(ext_addr);
-	gpd->flag |= GPD_FLAGS_HWO;
-=======
 	ext_addr |= GPD_EXT_NGP(mtu, upper_32_bits(enq_dma));
 	gpd->dw3_info = cpu_to_le32(ext_addr);
 	gpd->dw0_info |= cpu_to_le32(GPD_FLAGS_IOC | GPD_FLAGS_HWO);
->>>>>>> 0ecfebd2
 
 	mreq->gpd = gpd;
 	trace_mtu3_prepare_gpd(mep, gpd);
@@ -443,12 +433,8 @@
 		return;
 	}
 
-<<<<<<< HEAD
-	dev_dbg(mtu->dev, "%s send ZLP for req=%p\n", __func__, req);
-=======
 	dev_dbg(mtu->dev, "%s send ZLP for req=%p\n", __func__, mreq);
 	trace_mtu3_zlp_exp_gpd(mep, gpd_current);
->>>>>>> 0ecfebd2
 
 	mtu3_clrbits(mbase, MU3D_EP_TXCR0(mep->epnum), TX_DMAREQEN);
 
@@ -461,12 +447,7 @@
 	mtu3_setbits(mbase, MU3D_EP_TXCR0(mep->epnum), TX_TXPKTRDY);
 
 	/* by pass the current GDP */
-<<<<<<< HEAD
-	gpd_current->flag |= GPD_FLAGS_BPS;
-	gpd_current->flag |= GPD_FLAGS_HWO;
-=======
 	gpd_current->dw0_info |= cpu_to_le32(GPD_FLAGS_BPS | GPD_FLAGS_HWO);
->>>>>>> 0ecfebd2
 
 	/*enable DMAREQEN, switch back to QMU mode */
 	mtu3_setbits(mbase, MU3D_EP_TXCR0(mep->epnum), TX_DMAREQEN);

#
# Multimedia device configuration
#

menuconfig MEDIA_SUPPORT
	tristate "Multimedia support"
	depends on HAS_IOMEM
	help
	  If you want to use Webcams, Video grabber devices and/or TV devices
	  enable this option and other options below.
	  Additional info and docs are available on the web at
	  <http://linuxtv.org>

if MEDIA_SUPPORT

comment "Multimedia core support"

#
# Multimedia support - automatically enable V4L2 and DVB core
#
config MEDIA_CAMERA_SUPPORT
	bool "Cameras/video grabbers support"
	---help---
	  Enable support for webcams and video grabbers.

	  Say Y when you have a webcam or a video capture grabber board.

config MEDIA_ANALOG_TV_SUPPORT
	bool "Analog TV support"
	---help---
	  Enable analog TV support.

	  Say Y when you have a TV board with analog support or with a
	  hybrid analog/digital TV chipset.

	  Note: There are several DVB cards that are based on chips that
		support both analog and digital TV. Disabling this option
		will disable support for them.

config MEDIA_DIGITAL_TV_SUPPORT
	bool "Digital TV support"
	---help---
	  Enable digital TV support.

	  Say Y when you have a board with digital support or a board with
	  hybrid digital TV and analog TV.

config MEDIA_RADIO_SUPPORT
	bool "AM/FM radio receivers/transmitters support"
	---help---
	  Enable AM/FM radio support.

	  Additional info and docs are available on the web at
	  <http://linuxtv.org>

	  Say Y when you have a board with radio support.

	  Note: There are several TV cards that are based on chips that
		support radio reception. Disabling this option will
		disable support for them.

config MEDIA_RC_SUPPORT
	bool "Remote Controller support"
	depends on INPUT
	---help---
	  Enable support for Remote Controllers on Linux. This is
	  needed in order to support several video capture adapters,
	  standalone IR receivers/transmitters, and RF receivers.

	  Enable this option if you have a video capture board even
	  if you don't need IR, as otherwise, you may not be able to
	  compile the driver for your adapter.

	  Say Y when you have a TV or an IR device.

#
# Media controller
#	Selectable only for webcam/grabbers, as other drivers don't use it
#

config MEDIA_CONTROLLER
	bool "Media Controller API (EXPERIMENTAL)"
	depends on EXPERIMENTAL
	depends on MEDIA_CAMERA_SUPPORT
	---help---
	  Enable the media controller API used to query media devices internal
	  topology and configure it dynamically.

	  This API is mostly used by camera interfaces in embedded platforms.

#
# Video4Linux support
#	Only enables if one of the V4L2 types (ATV, webcam, radio) is selected
#

config VIDEO_DEV
<<<<<<< HEAD
	tristate
	depends on MEDIA_SUPPORT
	depends on MEDIA_CAMERA_SUPPORT || MEDIA_ANALOG_TV_SUPPORT || MEDIA_RADIO_SUPPORT
	default y

config VIDEO_V4L2_COMMON
=======
>>>>>>> 4a8e43fe
	tristate
	depends on MEDIA_SUPPORT
	depends on MEDIA_CAMERA_SUPPORT || MEDIA_ANALOG_TV_SUPPORT || MEDIA_RADIO_SUPPORT
	default y

config VIDEO_V4L2_SUBDEV_API
	bool "V4L2 sub-device userspace API (EXPERIMENTAL)"
	depends on VIDEO_DEV && MEDIA_CONTROLLER && EXPERIMENTAL
	---help---
	  Enables the V4L2 sub-device pad-level userspace API used to configure
	  video format, size and frame rate between hardware blocks.

	  This API is mostly used by camera interfaces in embedded platforms.

source "drivers/media/v4l2-core/Kconfig"

#
# DVB Core
#	Only enables if one of DTV is selected
#

config DVB_CORE
	tristate
	depends on MEDIA_SUPPORT
	depends on MEDIA_DIGITAL_TV_SUPPORT
	default y
	select CRC32

config DVB_NET
	bool "DVB Network Support"
	default (NET && INET)
	depends on NET && INET && DVB_CORE
	help
	  This option enables DVB Network Support which is a part of the DVB
	  standard. It is used, for example, by automatic firmware updates used
	  on Set-Top-Boxes. It can also be used to access the Internet via the
	  DVB card, if the network provider supports it.

	  You may want to disable the network support on embedded devices. If
	  unsure say Y.

<<<<<<< HEAD
comment "Media drivers"
source "drivers/media/common/Kconfig"
=======
source "drivers/media/dvb-core/Kconfig"

comment "Media drivers"
>>>>>>> 4a8e43fe
source "drivers/media/rc/Kconfig"

#
# V4L platform/mem2mem drivers
#

source "drivers/media/usb/Kconfig"
source "drivers/media/pci/Kconfig"
source "drivers/media/platform/Kconfig"
source "drivers/media/mmc/Kconfig"
source "drivers/media/parport/Kconfig"
source "drivers/media/radio/Kconfig"

comment "Supported FireWire (IEEE 1394) Adapters"
	depends on DVB_CORE && FIREWIRE
source "drivers/media/firewire/Kconfig"

# Common driver options
source "drivers/media/common/Kconfig"

#
# Ancillary drivers (tuners, i2c, frontends)
#

config MEDIA_SUBDRV_AUTOSELECT
	bool "Autoselect analog and hybrid tuner modules to build"
	depends on MEDIA_TUNER
	default y
	help
	  By default, a TV driver auto-selects all possible tuners
	  thar could be used by the driver.

	  This is generally the right thing to do, except when there
	  are strict constraints with regards to the kernel size.

	  Use this option with care, as deselecting tuner drivers which
	  are in fact necessary will result in TV devices which cannot
	  be tuned due to lack of the tuning driver.

	  If unsure say Y.

comment "Media ancillary drivers (tuners, sensors, i2c, frontends)"

source "drivers/media/i2c/Kconfig"
source "drivers/media/tuners/Kconfig"
source "drivers/media/dvb-frontends/Kconfig"

endif # MEDIA_SUPPORT<|MERGE_RESOLUTION|>--- conflicted
+++ resolved
@@ -94,15 +94,6 @@
 #
 
 config VIDEO_DEV
-<<<<<<< HEAD
-	tristate
-	depends on MEDIA_SUPPORT
-	depends on MEDIA_CAMERA_SUPPORT || MEDIA_ANALOG_TV_SUPPORT || MEDIA_RADIO_SUPPORT
-	default y
-
-config VIDEO_V4L2_COMMON
-=======
->>>>>>> 4a8e43fe
 	tristate
 	depends on MEDIA_SUPPORT
 	depends on MEDIA_CAMERA_SUPPORT || MEDIA_ANALOG_TV_SUPPORT || MEDIA_RADIO_SUPPORT
@@ -144,14 +135,9 @@
 	  You may want to disable the network support on embedded devices. If
 	  unsure say Y.
 
-<<<<<<< HEAD
-comment "Media drivers"
-source "drivers/media/common/Kconfig"
-=======
 source "drivers/media/dvb-core/Kconfig"
 
 comment "Media drivers"
->>>>>>> 4a8e43fe
 source "drivers/media/rc/Kconfig"
 
 #

// SPDX-License-Identifier: GPL-2.0-only
/*
 *
 * Copyright (c) 2009, Microsoft Corporation.
 *
 * Authors:
 *   Haiyang Zhang <haiyangz@microsoft.com>
 *   Hank Janssen  <hjanssen@microsoft.com>
 *   K. Y. Srinivasan <kys@microsoft.com>
 */
#define pr_fmt(fmt) KBUILD_MODNAME ": " fmt

#include <linux/kernel.h>
#include <linux/mm.h>
#include <linux/hyperv.h>
#include <linux/uio.h>
#include <linux/vmalloc.h>
#include <linux/slab.h>
#include <linux/prefetch.h>

#include "hyperv_vmbus.h"

#define VMBUS_PKT_TRAILER	8

/*
 * When we write to the ring buffer, check if the host needs to
 * be signaled. Here is the details of this protocol:
 *
 *	1. The host guarantees that while it is draining the
 *	   ring buffer, it will set the interrupt_mask to
 *	   indicate it does not need to be interrupted when
 *	   new data is placed.
 *
 *	2. The host guarantees that it will completely drain
 *	   the ring buffer before exiting the read loop. Further,
 *	   once the ring buffer is empty, it will clear the
 *	   interrupt_mask and re-check to see if new data has
 *	   arrived.
 *
 * KYS: Oct. 30, 2016:
 * It looks like Windows hosts have logic to deal with DOS attacks that
 * can be triggered if it receives interrupts when it is not expecting
 * the interrupt. The host expects interrupts only when the ring
 * transitions from empty to non-empty (or full to non full on the guest
 * to host ring).
 * So, base the signaling decision solely on the ring state until the
 * host logic is fixed.
 */

static void hv_signal_on_write(u32 old_write, struct vmbus_channel *channel)
{
	struct hv_ring_buffer_info *rbi = &channel->outbound;

	virt_mb();
	if (READ_ONCE(rbi->ring_buffer->interrupt_mask))
		return;

	/* check interrupt_mask before read_index */
	virt_rmb();
	/*
	 * This is the only case we need to signal when the
	 * ring transitions from being empty to non-empty.
	 */
	if (old_write == READ_ONCE(rbi->ring_buffer->read_index)) {
		++channel->intr_out_empty;
		vmbus_setevent(channel);
	}
}

/* Get the next write location for the specified ring buffer. */
static inline u32
hv_get_next_write_location(struct hv_ring_buffer_info *ring_info)
{
	u32 next = ring_info->ring_buffer->write_index;

	return next;
}

/* Set the next write location for the specified ring buffer. */
static inline void
hv_set_next_write_location(struct hv_ring_buffer_info *ring_info,
		     u32 next_write_location)
{
	ring_info->ring_buffer->write_index = next_write_location;
}

/* Set the next read location for the specified ring buffer. */
static inline void
hv_set_next_read_location(struct hv_ring_buffer_info *ring_info,
		    u32 next_read_location)
{
	ring_info->ring_buffer->read_index = next_read_location;
	ring_info->priv_read_index = next_read_location;
}

/* Get the size of the ring buffer. */
static inline u32
hv_get_ring_buffersize(const struct hv_ring_buffer_info *ring_info)
{
	return ring_info->ring_datasize;
}

/* Get the read and write indices as u64 of the specified ring buffer. */
static inline u64
hv_get_ring_bufferindices(struct hv_ring_buffer_info *ring_info)
{
	return (u64)ring_info->ring_buffer->write_index << 32;
}

/*
 * Helper routine to copy from source to ring buffer.
 * Assume there is enough room. Handles wrap-around in dest case only!!
 */
static u32 hv_copyto_ringbuffer(
	struct hv_ring_buffer_info	*ring_info,
	u32				start_write_offset,
	const void			*src,
	u32				srclen)
{
	void *ring_buffer = hv_get_ring_buffer(ring_info);
	u32 ring_buffer_size = hv_get_ring_buffersize(ring_info);

	memcpy(ring_buffer + start_write_offset, src, srclen);

	start_write_offset += srclen;
	if (start_write_offset >= ring_buffer_size)
		start_write_offset -= ring_buffer_size;

	return start_write_offset;
}

/*
 *
 * hv_get_ringbuffer_availbytes()
 *
 * Get number of bytes available to read and to write to
 * for the specified ring buffer
 */
static void
hv_get_ringbuffer_availbytes(const struct hv_ring_buffer_info *rbi,
			     u32 *read, u32 *write)
{
	u32 read_loc, write_loc, dsize;

	/* Capture the read/write indices before they changed */
	read_loc = READ_ONCE(rbi->ring_buffer->read_index);
	write_loc = READ_ONCE(rbi->ring_buffer->write_index);
	dsize = rbi->ring_datasize;

	*write = write_loc >= read_loc ? dsize - (write_loc - read_loc) :
		read_loc - write_loc;
	*read = dsize - *write;
}

/* Get various debug metrics for the specified ring buffer. */
<<<<<<< HEAD
int hv_ringbuffer_get_debuginfo(const struct hv_ring_buffer_info *ring_info,
=======
int hv_ringbuffer_get_debuginfo(struct hv_ring_buffer_info *ring_info,
>>>>>>> 0ecfebd2
				struct hv_ring_buffer_debug_info *debug_info)
{
	u32 bytes_avail_towrite;
	u32 bytes_avail_toread;

<<<<<<< HEAD
	if (!ring_info->ring_buffer)
		return -EINVAL;
=======
	mutex_lock(&ring_info->ring_buffer_mutex);

	if (!ring_info->ring_buffer) {
		mutex_unlock(&ring_info->ring_buffer_mutex);
		return -EINVAL;
	}
>>>>>>> 0ecfebd2

	hv_get_ringbuffer_availbytes(ring_info,
				     &bytes_avail_toread,
				     &bytes_avail_towrite);
	debug_info->bytes_avail_toread = bytes_avail_toread;
	debug_info->bytes_avail_towrite = bytes_avail_towrite;
	debug_info->current_read_index = ring_info->ring_buffer->read_index;
	debug_info->current_write_index = ring_info->ring_buffer->write_index;
	debug_info->current_interrupt_mask
		= ring_info->ring_buffer->interrupt_mask;
<<<<<<< HEAD
=======
	mutex_unlock(&ring_info->ring_buffer_mutex);

>>>>>>> 0ecfebd2
	return 0;
}
EXPORT_SYMBOL_GPL(hv_ringbuffer_get_debuginfo);

/* Initialize a channel's ring buffer info mutex locks */
void hv_ringbuffer_pre_init(struct vmbus_channel *channel)
{
	mutex_init(&channel->inbound.ring_buffer_mutex);
	mutex_init(&channel->outbound.ring_buffer_mutex);
}

/* Initialize the ring buffer. */
int hv_ringbuffer_init(struct hv_ring_buffer_info *ring_info,
		       struct page *pages, u32 page_cnt)
{
	int i;
	struct page **pages_wraparound;

	BUILD_BUG_ON((sizeof(struct hv_ring_buffer) != PAGE_SIZE));

	/*
	 * First page holds struct hv_ring_buffer, do wraparound mapping for
	 * the rest.
	 */
	pages_wraparound = kcalloc(page_cnt * 2 - 1, sizeof(struct page *),
				   GFP_KERNEL);
	if (!pages_wraparound)
		return -ENOMEM;

	pages_wraparound[0] = pages;
	for (i = 0; i < 2 * (page_cnt - 1); i++)
		pages_wraparound[i + 1] = &pages[i % (page_cnt - 1) + 1];

	ring_info->ring_buffer = (struct hv_ring_buffer *)
		vmap(pages_wraparound, page_cnt * 2 - 1, VM_MAP, PAGE_KERNEL);

	kfree(pages_wraparound);


	if (!ring_info->ring_buffer)
		return -ENOMEM;

	ring_info->ring_buffer->read_index =
		ring_info->ring_buffer->write_index = 0;

	/* Set the feature bit for enabling flow control. */
	ring_info->ring_buffer->feature_bits.value = 1;

	ring_info->ring_size = page_cnt << PAGE_SHIFT;
	ring_info->ring_size_div10_reciprocal =
		reciprocal_value(ring_info->ring_size / 10);
	ring_info->ring_datasize = ring_info->ring_size -
		sizeof(struct hv_ring_buffer);
	ring_info->priv_read_index = 0;

	spin_lock_init(&ring_info->ring_lock);

	return 0;
}

/* Cleanup the ring buffer. */
void hv_ringbuffer_cleanup(struct hv_ring_buffer_info *ring_info)
{
	mutex_lock(&ring_info->ring_buffer_mutex);
	vunmap(ring_info->ring_buffer);
	ring_info->ring_buffer = NULL;
	mutex_unlock(&ring_info->ring_buffer_mutex);
}

/* Write to the ring buffer. */
int hv_ringbuffer_write(struct vmbus_channel *channel,
			const struct kvec *kv_list, u32 kv_count)
{
	int i;
	u32 bytes_avail_towrite;
	u32 totalbytes_towrite = sizeof(u64);
	u32 next_write_location;
	u32 old_write;
	u64 prev_indices;
	unsigned long flags;
	struct hv_ring_buffer_info *outring_info = &channel->outbound;

	if (channel->rescind)
		return -ENODEV;

	for (i = 0; i < kv_count; i++)
		totalbytes_towrite += kv_list[i].iov_len;

	spin_lock_irqsave(&outring_info->ring_lock, flags);

	bytes_avail_towrite = hv_get_bytes_to_write(outring_info);

	/*
	 * If there is only room for the packet, assume it is full.
	 * Otherwise, the next time around, we think the ring buffer
	 * is empty since the read index == write index.
	 */
	if (bytes_avail_towrite <= totalbytes_towrite) {
		++channel->out_full_total;

		if (!channel->out_full_flag) {
			++channel->out_full_first;
			channel->out_full_flag = true;
		}

		spin_unlock_irqrestore(&outring_info->ring_lock, flags);
		return -EAGAIN;
	}

	channel->out_full_flag = false;

	/* Write to the ring buffer */
	next_write_location = hv_get_next_write_location(outring_info);

	old_write = next_write_location;

	for (i = 0; i < kv_count; i++) {
		next_write_location = hv_copyto_ringbuffer(outring_info,
						     next_write_location,
						     kv_list[i].iov_base,
						     kv_list[i].iov_len);
	}

	/* Set previous packet start */
	prev_indices = hv_get_ring_bufferindices(outring_info);

	next_write_location = hv_copyto_ringbuffer(outring_info,
					     next_write_location,
					     &prev_indices,
					     sizeof(u64));

	/* Issue a full memory barrier before updating the write index */
	virt_mb();

	/* Now, update the write location */
	hv_set_next_write_location(outring_info, next_write_location);


	spin_unlock_irqrestore(&outring_info->ring_lock, flags);

	hv_signal_on_write(old_write, channel);

	if (channel->rescind)
		return -ENODEV;

	return 0;
}

int hv_ringbuffer_read(struct vmbus_channel *channel,
		       void *buffer, u32 buflen, u32 *buffer_actual_len,
		       u64 *requestid, bool raw)
{
	struct vmpacket_descriptor *desc;
	u32 packetlen, offset;

	if (unlikely(buflen == 0))
		return -EINVAL;

	*buffer_actual_len = 0;
	*requestid = 0;

	/* Make sure there is something to read */
	desc = hv_pkt_iter_first(channel);
	if (desc == NULL) {
		/*
		 * No error is set when there is even no header, drivers are
		 * supposed to analyze buffer_actual_len.
		 */
		return 0;
	}

	offset = raw ? 0 : (desc->offset8 << 3);
	packetlen = (desc->len8 << 3) - offset;
	*buffer_actual_len = packetlen;
	*requestid = desc->trans_id;

	if (unlikely(packetlen > buflen))
		return -ENOBUFS;

	/* since ring is double mapped, only one copy is necessary */
	memcpy(buffer, (const char *)desc + offset, packetlen);

	/* Advance ring index to next packet descriptor */
	__hv_pkt_iter_next(channel, desc);

	/* Notify host of update */
	hv_pkt_iter_close(channel);

	return 0;
}

/*
 * Determine number of bytes available in ring buffer after
 * the current iterator (priv_read_index) location.
 *
 * This is similar to hv_get_bytes_to_read but with private
 * read index instead.
 */
static u32 hv_pkt_iter_avail(const struct hv_ring_buffer_info *rbi)
{
	u32 priv_read_loc = rbi->priv_read_index;
	u32 write_loc = READ_ONCE(rbi->ring_buffer->write_index);

	if (write_loc >= priv_read_loc)
		return write_loc - priv_read_loc;
	else
		return (rbi->ring_datasize - priv_read_loc) + write_loc;
}

/*
 * Get first vmbus packet from ring buffer after read_index
 *
 * If ring buffer is empty, returns NULL and no other action needed.
 */
struct vmpacket_descriptor *hv_pkt_iter_first(struct vmbus_channel *channel)
{
	struct hv_ring_buffer_info *rbi = &channel->inbound;
	struct vmpacket_descriptor *desc;

	if (hv_pkt_iter_avail(rbi) < sizeof(struct vmpacket_descriptor))
		return NULL;

	desc = hv_get_ring_buffer(rbi) + rbi->priv_read_index;
	if (desc)
		prefetch((char *)desc + (desc->len8 << 3));

	return desc;
}
EXPORT_SYMBOL_GPL(hv_pkt_iter_first);

/*
 * Get next vmbus packet from ring buffer.
 *
 * Advances the current location (priv_read_index) and checks for more
 * data. If the end of the ring buffer is reached, then return NULL.
 */
struct vmpacket_descriptor *
__hv_pkt_iter_next(struct vmbus_channel *channel,
		   const struct vmpacket_descriptor *desc)
{
	struct hv_ring_buffer_info *rbi = &channel->inbound;
	u32 packetlen = desc->len8 << 3;
	u32 dsize = rbi->ring_datasize;

	/* bump offset to next potential packet */
	rbi->priv_read_index += packetlen + VMBUS_PKT_TRAILER;
	if (rbi->priv_read_index >= dsize)
		rbi->priv_read_index -= dsize;

	/* more data? */
	return hv_pkt_iter_first(channel);
}
EXPORT_SYMBOL_GPL(__hv_pkt_iter_next);

/* How many bytes were read in this iterator cycle */
static u32 hv_pkt_iter_bytes_read(const struct hv_ring_buffer_info *rbi,
					u32 start_read_index)
{
	if (rbi->priv_read_index >= start_read_index)
		return rbi->priv_read_index - start_read_index;
	else
		return rbi->ring_datasize - start_read_index +
			rbi->priv_read_index;
}

/*
 * Update host ring buffer after iterating over packets. If the host has
 * stopped queuing new entries because it found the ring buffer full, and
 * sufficient space is being freed up, signal the host. But be careful to
 * only signal the host when necessary, both for performance reasons and
 * because Hyper-V protects itself by throttling guests that signal
 * inappropriately.
 *
 * Determining when to signal is tricky. There are three key data inputs
 * that must be handled in this order to avoid race conditions:
 *
 * 1. Update the read_index
 * 2. Read the pending_send_sz
 * 3. Read the current write_index
 *
 * The interrupt_mask is not used to determine when to signal. The
 * interrupt_mask is used only on the guest->host ring buffer when
 * sending requests to the host. The host does not use it on the host->
 * guest ring buffer to indicate whether it should be signaled.
 */
void hv_pkt_iter_close(struct vmbus_channel *channel)
{
	struct hv_ring_buffer_info *rbi = &channel->inbound;
	u32 curr_write_sz, pending_sz, bytes_read, start_read_index;

	/*
	 * Make sure all reads are done before we update the read index since
	 * the writer may start writing to the read area once the read index
	 * is updated.
	 */
	virt_rmb();
	start_read_index = rbi->ring_buffer->read_index;
	rbi->ring_buffer->read_index = rbi->priv_read_index;

	/*
	 * Older versions of Hyper-V (before WS2102 and Win8) do not
	 * implement pending_send_sz and simply poll if the host->guest
	 * ring buffer is full.  No signaling is needed or expected.
	 */
	if (!rbi->ring_buffer->feature_bits.feat_pending_send_sz)
		return;

	/*
	 * Issue a full memory barrier before making the signaling decision.
	 * If reading pending_send_sz were to be reordered and happen
	 * before we commit the new read_index, a race could occur.  If the
	 * host were to set the pending_send_sz after we have sampled
	 * pending_send_sz, and the ring buffer blocks before we commit the
	 * read index, we could miss sending the interrupt. Issue a full
	 * memory barrier to address this.
	 */
	virt_mb();

	/*
	 * If the pending_send_sz is zero, then the ring buffer is not
	 * blocked and there is no need to signal.  This is far by the
	 * most common case, so exit quickly for best performance.
	 */
	pending_sz = READ_ONCE(rbi->ring_buffer->pending_send_sz);
	if (!pending_sz)
		return;

	/*
	 * Ensure the read of write_index in hv_get_bytes_to_write()
	 * happens after the read of pending_send_sz.
	 */
	virt_rmb();
	curr_write_sz = hv_get_bytes_to_write(rbi);
	bytes_read = hv_pkt_iter_bytes_read(rbi, start_read_index);

	/*
	 * We want to signal the host only if we're transitioning
	 * from a "not enough free space" state to a "enough free
	 * space" state.  For example, it's possible that this function
	 * could run and free up enough space to signal the host, and then
	 * run again and free up additional space before the host has a
	 * chance to clear the pending_send_sz.  The 2nd invocation would
	 * be a null transition from "enough free space" to "enough free
	 * space", which doesn't warrant a signal.
	 *
	 * Exactly filling the ring buffer is treated as "not enough
	 * space". The ring buffer always must have at least one byte
	 * empty so the empty and full conditions are distinguishable.
	 * hv_get_bytes_to_write() doesn't fully tell the truth in
	 * this regard.
	 *
	 * So first check if we were in the "enough free space" state
	 * before we began the iteration. If so, the host was not
	 * blocked, and there's no need to signal.
	 */
	if (curr_write_sz - bytes_read > pending_sz)
		return;

	/*
	 * Similarly, if the new state is "not enough space", then
	 * there's no need to signal.
	 */
	if (curr_write_sz <= pending_sz)
		return;

	++channel->intr_in_full;
	vmbus_setevent(channel);
}
EXPORT_SYMBOL_GPL(hv_pkt_iter_close);<|MERGE_RESOLUTION|>--- conflicted
+++ resolved
@@ -153,27 +153,18 @@
 }
 
 /* Get various debug metrics for the specified ring buffer. */
-<<<<<<< HEAD
-int hv_ringbuffer_get_debuginfo(const struct hv_ring_buffer_info *ring_info,
-=======
 int hv_ringbuffer_get_debuginfo(struct hv_ring_buffer_info *ring_info,
->>>>>>> 0ecfebd2
 				struct hv_ring_buffer_debug_info *debug_info)
 {
 	u32 bytes_avail_towrite;
 	u32 bytes_avail_toread;
 
-<<<<<<< HEAD
-	if (!ring_info->ring_buffer)
-		return -EINVAL;
-=======
 	mutex_lock(&ring_info->ring_buffer_mutex);
 
 	if (!ring_info->ring_buffer) {
 		mutex_unlock(&ring_info->ring_buffer_mutex);
 		return -EINVAL;
 	}
->>>>>>> 0ecfebd2
 
 	hv_get_ringbuffer_availbytes(ring_info,
 				     &bytes_avail_toread,
@@ -184,11 +175,8 @@
 	debug_info->current_write_index = ring_info->ring_buffer->write_index;
 	debug_info->current_interrupt_mask
 		= ring_info->ring_buffer->interrupt_mask;
-<<<<<<< HEAD
-=======
 	mutex_unlock(&ring_info->ring_buffer_mutex);
 
->>>>>>> 0ecfebd2
 	return 0;
 }
 EXPORT_SYMBOL_GPL(hv_ringbuffer_get_debuginfo);

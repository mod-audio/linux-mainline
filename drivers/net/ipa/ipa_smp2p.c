// SPDX-License-Identifier: GPL-2.0

/* Copyright (c) 2012-2018, The Linux Foundation. All rights reserved.
 * Copyright (C) 2019-2020 Linaro Ltd.
 */

#include <linux/types.h>
#include <linux/device.h>
#include <linux/interrupt.h>
#include <linux/notifier.h>
#include <linux/panic_notifier.h>
#include <linux/pm_runtime.h>
#include <linux/soc/qcom/smem.h>
#include <linux/soc/qcom/smem_state.h>

#include "ipa_smp2p.h"
#include "ipa.h"
#include "ipa_uc.h"

/**
 * DOC: IPA SMP2P communication with the modem
 *
 * SMP2P is a primitive communication mechanism available between the AP and
 * the modem.  The IPA driver uses this for two purposes:  to enable the modem
 * to state that the GSI hardware is ready to use; and to communicate the
 * state of IPA power in the event of a crash.
 *
 * GSI needs to have early initialization completed before it can be used.
 * This initialization is done either by Trust Zone or by the modem.  In the
 * latter case, the modem uses an SMP2P interrupt to tell the AP IPA driver
 * when the GSI is ready to use.
 *
 * The modem is also able to inquire about the current state of IPA
 * power by trigging another SMP2P interrupt to the AP.  We communicate
 * whether power is enabled using two SMP2P state bits--one to indicate
 * the power state (on or off), and a second to indicate the power state
 * bit is valid.  The modem will poll the valid bit until it is set, and
 * at that time records whether the AP has IPA power enabled.
 *
 * Finally, if the AP kernel panics, we update the SMP2P state bits even if
 * we never receive an interrupt from the modem requesting this.
 */

/**
 * struct ipa_smp2p - IPA SMP2P information
 * @ipa:		IPA pointer
 * @valid_state:	SMEM state indicating enabled state is valid
 * @enabled_state:	SMEM state to indicate power is enabled
 * @valid_bit:		Valid bit in 32-bit SMEM state mask
 * @enabled_bit:	Enabled bit in 32-bit SMEM state mask
 * @enabled_bit:	Enabled bit in 32-bit SMEM state mask
 * @clock_query_irq:	IPA interrupt triggered by modem for power query
 * @setup_ready_irq:	IPA interrupt triggered by modem to signal GSI ready
 * @power_on:		Whether IPA power is on
 * @notified:		Whether modem has been notified of power state
<<<<<<< HEAD
 * @disabled:		Whether setup ready interrupt handling is disabled
=======
 * @setup_disabled:	Whether setup ready interrupt handler is disabled
>>>>>>> df0cc57e
 * @mutex:		Mutex protecting ready-interrupt/shutdown interlock
 * @panic_notifier:	Panic notifier structure
*/
struct ipa_smp2p {
	struct ipa *ipa;
	struct qcom_smem_state *valid_state;
	struct qcom_smem_state *enabled_state;
	u32 valid_bit;
	u32 enabled_bit;
	u32 clock_query_irq;
	u32 setup_ready_irq;
	bool power_on;
	bool notified;
	bool setup_disabled;
	struct mutex mutex;
	struct notifier_block panic_notifier;
};

/**
 * ipa_smp2p_notify() - use SMP2P to tell modem about IPA power state
 * @smp2p:	SMP2P information
 *
 * This is called either when the modem has requested it (by triggering
 * the modem power query IPA interrupt) or whenever the AP is shutting down
 * (via a panic notifier).  It sets the two SMP2P state bits--one saying
 * whether the IPA power is on, and the other indicating the first bit
 * is valid.
 */
static void ipa_smp2p_notify(struct ipa_smp2p *smp2p)
{
	struct device *dev;
	u32 value;
	u32 mask;

	if (smp2p->notified)
		return;

	dev = &smp2p->ipa->pdev->dev;
	smp2p->power_on = pm_runtime_get_if_active(dev, true) > 0;

	/* Signal whether the IPA power is enabled */
	mask = BIT(smp2p->enabled_bit);
	value = smp2p->power_on ? mask : 0;
	qcom_smem_state_update_bits(smp2p->enabled_state, mask, value);

	/* Now indicate that the enabled flag is valid */
	mask = BIT(smp2p->valid_bit);
	value = mask;
	qcom_smem_state_update_bits(smp2p->valid_state, mask, value);

	smp2p->notified = true;
}

/* Threaded IRQ handler for modem "ipa-clock-query" SMP2P interrupt */
static irqreturn_t ipa_smp2p_modem_clk_query_isr(int irq, void *dev_id)
{
	struct ipa_smp2p *smp2p = dev_id;

	ipa_smp2p_notify(smp2p);

	return IRQ_HANDLED;
}

static int ipa_smp2p_panic_notifier(struct notifier_block *nb,
				    unsigned long action, void *data)
{
	struct ipa_smp2p *smp2p;

	smp2p = container_of(nb, struct ipa_smp2p, panic_notifier);

	ipa_smp2p_notify(smp2p);

	if (smp2p->power_on)
		ipa_uc_panic_notifier(smp2p->ipa);

	return NOTIFY_DONE;
}

static int ipa_smp2p_panic_notifier_register(struct ipa_smp2p *smp2p)
{
	/* IPA panic handler needs to run before modem shuts down */
	smp2p->panic_notifier.notifier_call = ipa_smp2p_panic_notifier;
	smp2p->panic_notifier.priority = INT_MAX;	/* Do it early */

	return atomic_notifier_chain_register(&panic_notifier_list,
					      &smp2p->panic_notifier);
}

static void ipa_smp2p_panic_notifier_unregister(struct ipa_smp2p *smp2p)
{
	atomic_notifier_chain_unregister(&panic_notifier_list,
					 &smp2p->panic_notifier);
}

/* Threaded IRQ handler for modem "ipa-setup-ready" SMP2P interrupt */
static irqreturn_t ipa_smp2p_modem_setup_ready_isr(int irq, void *dev_id)
{
	struct ipa_smp2p *smp2p = dev_id;
	struct device *dev;
	int ret;

<<<<<<< HEAD
	mutex_lock(&smp2p->mutex);

	if (smp2p->disabled)
		goto out_mutex_unlock;
	smp2p->disabled = true;		/* If any others arrive, ignore them */
=======
	/* Ignore any (spurious) interrupts received after the first */
	if (smp2p->ipa->setup_complete)
		return IRQ_HANDLED;
>>>>>>> df0cc57e

	/* Power needs to be active for setup */
	dev = &smp2p->ipa->pdev->dev;
	ret = pm_runtime_get_sync(dev);
	if (ret < 0) {
		dev_err(dev, "error %d getting power for setup\n", ret);
		goto out_power_put;
	}

	/* An error here won't cause driver shutdown, so warn if one occurs */
	ret = ipa_setup(smp2p->ipa);
	WARN(ret != 0, "error %d from ipa_setup()\n", ret);

out_power_put:
	pm_runtime_mark_last_busy(dev);
	(void)pm_runtime_put_autosuspend(dev);
<<<<<<< HEAD
out_mutex_unlock:
	mutex_unlock(&smp2p->mutex);
=======
>>>>>>> df0cc57e

	return IRQ_HANDLED;
}

/* Initialize SMP2P interrupts */
static int ipa_smp2p_irq_init(struct ipa_smp2p *smp2p, const char *name,
			      irq_handler_t handler)
{
	struct device *dev = &smp2p->ipa->pdev->dev;
	unsigned int irq;
	int ret;

	ret = platform_get_irq_byname(smp2p->ipa->pdev, name);
	if (ret <= 0)
		return ret ? : -EINVAL;
	irq = ret;

	ret = request_threaded_irq(irq, NULL, handler, 0, name, smp2p);
	if (ret) {
		dev_err(dev, "error %d requesting \"%s\" IRQ\n", ret, name);
		return ret;
	}

	return irq;
}

static void ipa_smp2p_irq_exit(struct ipa_smp2p *smp2p, u32 irq)
{
	free_irq(irq, smp2p);
}

/* Drop the power reference if it was taken in ipa_smp2p_notify() */
static void ipa_smp2p_power_release(struct ipa *ipa)
{
	struct device *dev = &ipa->pdev->dev;

	if (!ipa->smp2p->power_on)
		return;

	pm_runtime_mark_last_busy(dev);
	(void)pm_runtime_put_autosuspend(dev);
	ipa->smp2p->power_on = false;
}

/* Initialize the IPA SMP2P subsystem */
int ipa_smp2p_init(struct ipa *ipa, bool modem_init)
{
	struct qcom_smem_state *enabled_state;
	struct device *dev = &ipa->pdev->dev;
	struct qcom_smem_state *valid_state;
	struct ipa_smp2p *smp2p;
	u32 enabled_bit;
	u32 valid_bit;
	int ret;

	valid_state = qcom_smem_state_get(dev, "ipa-clock-enabled-valid",
					  &valid_bit);
	if (IS_ERR(valid_state))
		return PTR_ERR(valid_state);
	if (valid_bit >= 32)		/* BITS_PER_U32 */
		return -EINVAL;

	enabled_state = qcom_smem_state_get(dev, "ipa-clock-enabled",
					    &enabled_bit);
	if (IS_ERR(enabled_state))
		return PTR_ERR(enabled_state);
	if (enabled_bit >= 32)		/* BITS_PER_U32 */
		return -EINVAL;

	smp2p = kzalloc(sizeof(*smp2p), GFP_KERNEL);
	if (!smp2p)
		return -ENOMEM;

	smp2p->ipa = ipa;

	/* These fields are needed by the power query interrupt
	 * handler, so initialize them now.
	 */
	mutex_init(&smp2p->mutex);
	smp2p->valid_state = valid_state;
	smp2p->valid_bit = valid_bit;
	smp2p->enabled_state = enabled_state;
	smp2p->enabled_bit = enabled_bit;

	/* We have enough information saved to handle notifications */
	ipa->smp2p = smp2p;

	ret = ipa_smp2p_irq_init(smp2p, "ipa-clock-query",
				 ipa_smp2p_modem_clk_query_isr);
	if (ret < 0)
		goto err_null_smp2p;
	smp2p->clock_query_irq = ret;

	ret = ipa_smp2p_panic_notifier_register(smp2p);
	if (ret)
		goto err_irq_exit;

	if (modem_init) {
		/* Result will be non-zero (negative for error) */
		ret = ipa_smp2p_irq_init(smp2p, "ipa-setup-ready",
					 ipa_smp2p_modem_setup_ready_isr);
		if (ret < 0)
			goto err_notifier_unregister;
		smp2p->setup_ready_irq = ret;
	}

	return 0;

err_notifier_unregister:
	ipa_smp2p_panic_notifier_unregister(smp2p);
err_irq_exit:
	ipa_smp2p_irq_exit(smp2p, smp2p->clock_query_irq);
err_null_smp2p:
	ipa->smp2p = NULL;
	mutex_destroy(&smp2p->mutex);
	kfree(smp2p);

	return ret;
}

void ipa_smp2p_exit(struct ipa *ipa)
{
	struct ipa_smp2p *smp2p = ipa->smp2p;

	if (smp2p->setup_ready_irq)
		ipa_smp2p_irq_exit(smp2p, smp2p->setup_ready_irq);
	ipa_smp2p_panic_notifier_unregister(smp2p);
	ipa_smp2p_irq_exit(smp2p, smp2p->clock_query_irq);
	/* We won't get notified any more; drop power reference (if any) */
	ipa_smp2p_power_release(ipa);
	ipa->smp2p = NULL;
	mutex_destroy(&smp2p->mutex);
	kfree(smp2p);
}

void ipa_smp2p_irq_disable_setup(struct ipa *ipa)
{
	struct ipa_smp2p *smp2p = ipa->smp2p;

	if (!smp2p->setup_ready_irq)
		return;

	mutex_lock(&smp2p->mutex);

	if (!smp2p->setup_disabled) {
		disable_irq(smp2p->setup_ready_irq);
		smp2p->setup_disabled = true;
	}

	mutex_unlock(&smp2p->mutex);
}

/* Reset state tracking whether we have notified the modem */
void ipa_smp2p_notify_reset(struct ipa *ipa)
{
	struct ipa_smp2p *smp2p = ipa->smp2p;
	u32 mask;

	if (!smp2p->notified)
		return;

	ipa_smp2p_power_release(ipa);

	/* Reset the power enabled valid flag */
	mask = BIT(smp2p->valid_bit);
	qcom_smem_state_update_bits(smp2p->valid_state, mask, 0);

	/* Mark the power disabled for good measure... */
	mask = BIT(smp2p->enabled_bit);
	qcom_smem_state_update_bits(smp2p->enabled_state, mask, 0);

	smp2p->notified = false;
}<|MERGE_RESOLUTION|>--- conflicted
+++ resolved
@@ -53,11 +53,7 @@
  * @setup_ready_irq:	IPA interrupt triggered by modem to signal GSI ready
  * @power_on:		Whether IPA power is on
  * @notified:		Whether modem has been notified of power state
-<<<<<<< HEAD
- * @disabled:		Whether setup ready interrupt handling is disabled
-=======
  * @setup_disabled:	Whether setup ready interrupt handler is disabled
->>>>>>> df0cc57e
  * @mutex:		Mutex protecting ready-interrupt/shutdown interlock
  * @panic_notifier:	Panic notifier structure
 */
@@ -159,17 +155,9 @@
 	struct device *dev;
 	int ret;
 
-<<<<<<< HEAD
-	mutex_lock(&smp2p->mutex);
-
-	if (smp2p->disabled)
-		goto out_mutex_unlock;
-	smp2p->disabled = true;		/* If any others arrive, ignore them */
-=======
 	/* Ignore any (spurious) interrupts received after the first */
 	if (smp2p->ipa->setup_complete)
 		return IRQ_HANDLED;
->>>>>>> df0cc57e
 
 	/* Power needs to be active for setup */
 	dev = &smp2p->ipa->pdev->dev;
@@ -186,11 +174,6 @@
 out_power_put:
 	pm_runtime_mark_last_busy(dev);
 	(void)pm_runtime_put_autosuspend(dev);
-<<<<<<< HEAD
-out_mutex_unlock:
-	mutex_unlock(&smp2p->mutex);
-=======
->>>>>>> df0cc57e
 
 	return IRQ_HANDLED;
 }

--- conflicted
+++ resolved
@@ -210,14 +210,6 @@
 	strlcpy(drvinfo->driver, pdev->driver->name, sizeof(drvinfo->driver));
 	strlcpy(drvinfo->version, nfp_driver_version, sizeof(drvinfo->version));
 
-<<<<<<< HEAD
-	nfp_net_get_nspinfo(nn->app, nsp_version);
-	snprintf(drvinfo->fw_version, sizeof(drvinfo->fw_version),
-		 "%d.%d.%d.%d %s %s %s",
-		 nn->fw_ver.resv, nn->fw_ver.class,
-		 nn->fw_ver.major, nn->fw_ver.minor, nsp_version,
-		 nfp_app_mip_name(nn->app), nfp_app_name(nn->app));
-=======
 	nfp_net_get_nspinfo(app, nsp_version);
 	snprintf(drvinfo->fw_version, sizeof(drvinfo->fw_version),
 		 "%s %s %s %s", vnic_version, nsp_version,
@@ -233,7 +225,6 @@
 	snprintf(vnic_version, sizeof(vnic_version), "%d.%d.%d.%d",
 		 nn->fw_ver.resv, nn->fw_ver.class,
 		 nn->fw_ver.major, nn->fw_ver.minor);
->>>>>>> bb176f67
 	strlcpy(drvinfo->bus_info, pci_name(nn->pdev),
 		sizeof(drvinfo->bus_info));
 
@@ -928,21 +919,13 @@
 	struct nfp_resource *res;
 	int ret;
 
-<<<<<<< HEAD
-	if (!nn->app)
-=======
 	if (!app)
->>>>>>> bb176f67
 		return -EOPNOTSUPP;
 
 	dump->version = 1;
 	dump->flag = NFP_DUMP_NSP_DIAG;
 
-<<<<<<< HEAD
-	res = nfp_resource_acquire(nn->app->cpp, NFP_RESOURCE_NSP_DIAG);
-=======
 	res = nfp_resource_acquire(app->cpp, NFP_RESOURCE_NSP_DIAG);
->>>>>>> bb176f67
 	if (IS_ERR(res))
 		return PTR_ERR(res);
 
@@ -952,11 +935,7 @@
 			goto exit_release;
 		}
 
-<<<<<<< HEAD
-		ret = nfp_cpp_read(nn->app->cpp, nfp_resource_cpp_id(res),
-=======
 		ret = nfp_cpp_read(app->cpp, nfp_resource_cpp_id(res),
->>>>>>> bb176f67
 				   nfp_resource_address(res),
 				   buffer, dump->len);
 		if (ret != dump->len)
@@ -977,11 +956,7 @@
 {
 	struct nfp_app *app = nfp_app_from_netdev(netdev);
 
-<<<<<<< HEAD
-	if (!nn->app)
-=======
 	if (!app)
->>>>>>> bb176f67
 		return -EOPNOTSUPP;
 
 	if (val->flag != NFP_DUMP_NSP_DIAG)
